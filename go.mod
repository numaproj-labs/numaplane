module github.com/numaproj-labs/numaplane

go 1.21

require (
	github.com/fsnotify/fsnotify v1.7.0
	github.com/go-git/go-billy/v5 v5.5.0
	github.com/go-git/go-git/v5 v5.11.0
	github.com/golang/mock v1.6.0
	github.com/jonboulle/clockwork v0.2.2
	github.com/json-iterator/go v1.1.12
	github.com/onsi/ginkgo/v2 v2.13.0
	github.com/onsi/gomega v1.30.0
	github.com/pkg/errors v0.9.1
	github.com/spf13/viper v1.18.2
	github.com/stretchr/testify v1.8.4
	go.uber.org/zap v1.25.0
	gopkg.in/yaml.v2 v2.4.0
	k8s.io/api v0.29.0
	k8s.io/apimachinery v0.29.0
	k8s.io/cli-runtime v0.29.0
	k8s.io/client-go v0.29.0
	k8s.io/klog/v2 v2.110.1
	k8s.io/kube-openapi v0.0.0-20231010175941-2dd684a91f00
	k8s.io/kubectl v0.29.0
	sigs.k8s.io/controller-runtime v0.16.3
)

require (
	dario.cat/mergo v1.0.0 // indirect
	github.com/Azure/go-ansiterm v0.0.0-20210617225240-d185dfc1b5a1 // indirect
	github.com/MakeNowJust/heredoc v1.0.0 // indirect
	github.com/Microsoft/go-winio v0.6.1 // indirect
	github.com/ProtonMail/go-crypto v0.0.0-20230828082145-3c4c8a2d2371 // indirect
	github.com/beorn7/perks v1.0.1 // indirect
	github.com/cespare/xxhash/v2 v2.2.0 // indirect
	github.com/chai2010/gettext-go v1.0.2 // indirect
	github.com/cloudflare/circl v1.3.3 // indirect
	github.com/cyphar/filepath-securejoin v0.2.4 // indirect
	github.com/davecgh/go-spew v1.1.2-0.20180830191138-d8f796af33cc // indirect
	github.com/emicklei/go-restful/v3 v3.11.0 // indirect
	github.com/emirpasic/gods v1.18.1 // indirect
	github.com/evanphx/json-patch v5.6.0+incompatible // indirect
	github.com/evanphx/json-patch/v5 v5.6.0 // indirect
	github.com/exponent-io/jsonpath v0.0.0-20151013193312-d6023ce2651d // indirect
	github.com/go-errors/errors v1.4.2 // indirect
	github.com/go-git/gcfg v1.5.1-0.20230307220236-3a3c6141e376 // indirect
	github.com/go-logr/logr v1.3.0 // indirect
	github.com/go-logr/zapr v1.2.4 // indirect
	github.com/go-openapi/jsonpointer v0.19.6 // indirect
	github.com/go-openapi/jsonreference v0.20.2 // indirect
	github.com/go-openapi/swag v0.22.3 // indirect
	github.com/go-task/slim-sprig v0.0.0-20230315185526-52ccab3ef572 // indirect
	github.com/gogo/protobuf v1.3.2 // indirect
	github.com/golang/groupcache v0.0.0-20210331224755-41bb18bfe9da // indirect
	github.com/golang/protobuf v1.5.3 // indirect
	github.com/google/btree v1.0.1 // indirect
	github.com/google/gnostic-models v0.6.8 // indirect
	github.com/google/go-cmp v0.6.0 // indirect
	github.com/google/gofuzz v1.2.0 // indirect
	github.com/google/pprof v0.0.0-20230907193218-d3ddc7976beb // indirect
	github.com/google/shlex v0.0.0-20191202100458-e7afc7fbc510 // indirect
	github.com/google/uuid v1.4.0 // indirect
	github.com/gorilla/websocket v1.5.0 // indirect
	github.com/gregjones/httpcache v0.0.0-20180305231024-9cad4c3443a7 // indirect
	github.com/hashicorp/hcl v1.0.0 // indirect
	github.com/imdario/mergo v0.3.6 // indirect
	github.com/inconshreveable/mousetrap v1.1.0 // indirect
	github.com/jbenet/go-context v0.0.0-20150711004518-d14ea06fba99 // indirect
	github.com/josharian/intern v1.0.0 // indirect
	github.com/kevinburke/ssh_config v1.2.0 // indirect
	github.com/liggitt/tabwriter v0.0.0-20181228230101-89fcab3d43de // indirect
	github.com/magiconair/properties v1.8.7 // indirect
	github.com/mailru/easyjson v0.7.7 // indirect
	github.com/matttproud/golang_protobuf_extensions v1.0.4 // indirect
	github.com/mitchellh/go-wordwrap v1.0.1 // indirect
	github.com/mitchellh/mapstructure v1.5.0 // indirect
	github.com/moby/spdystream v0.2.0 // indirect
	github.com/moby/term v0.0.0-20221205130635-1aeaba878587 // indirect
	github.com/modern-go/concurrent v0.0.0-20180306012644-bacd9c7ef1dd // indirect
	github.com/modern-go/reflect2 v1.0.2 // indirect
	github.com/monochromegane/go-gitignore v0.0.0-20200626010858-205db1a8cc00 // indirect
	github.com/munnerz/goautoneg v0.0.0-20191010083416-a7dc8b61c822 // indirect
	github.com/mxk/go-flowrate v0.0.0-20140419014527-cca7078d478f // indirect
	github.com/pelletier/go-toml/v2 v2.1.0 // indirect
	github.com/peterbourgon/diskv v2.0.1+incompatible // indirect
	github.com/pjbgf/sha1cd v0.3.0 // indirect
	github.com/pmezard/go-difflib v1.0.1-0.20181226105442-5d4384ee4fb2 // indirect
	github.com/prometheus/client_golang v1.16.0 // indirect
	github.com/prometheus/client_model v0.4.0 // indirect
	github.com/prometheus/common v0.44.0 // indirect
	github.com/prometheus/procfs v0.10.1 // indirect
	github.com/russross/blackfriday/v2 v2.1.0 // indirect
	github.com/sagikazarmark/locafero v0.4.0 // indirect
	github.com/sagikazarmark/slog-shim v0.1.0 // indirect
	github.com/sergi/go-diff v1.1.0 // indirect
	github.com/skeema/knownhosts v1.2.1 // indirect
	github.com/sourcegraph/conc v0.3.0 // indirect
	github.com/spf13/afero v1.11.0 // indirect
	github.com/spf13/cast v1.6.0 // indirect
	github.com/spf13/cobra v1.7.0 // indirect
	github.com/spf13/pflag v1.0.5 // indirect
<<<<<<< HEAD
	github.com/subosito/gotenv v1.6.0 // indirect
=======
	github.com/whilp/git-urls v1.0.0 // indirect
>>>>>>> 372df8a4
	github.com/xanzy/ssh-agent v0.3.3 // indirect
	github.com/xlab/treeprint v1.2.0 // indirect
	go.starlark.net v0.0.0-20230525235612-a134d8f9ddca // indirect
	go.uber.org/multierr v1.11.0 // indirect
	golang.org/x/crypto v0.18.0 // indirect
	golang.org/x/exp v0.0.0-20230905200255-921286631fa9 // indirect
	golang.org/x/mod v0.14.0 // indirect
	golang.org/x/net v0.20.0 // indirect
	golang.org/x/oauth2 v0.15.0 // indirect
	golang.org/x/sync v0.6.0 // indirect
	golang.org/x/sys v0.16.0 // indirect
	golang.org/x/term v0.16.0 // indirect
	golang.org/x/text v0.14.0 // indirect
	golang.org/x/time v0.5.0 // indirect
	golang.org/x/tools v0.17.0 // indirect
	gomodules.xyz/jsonpatch/v2 v2.4.0 // indirect
	google.golang.org/appengine v1.6.7 // indirect
	google.golang.org/protobuf v1.31.0 // indirect
	gopkg.in/inf.v0 v0.9.1 // indirect
	gopkg.in/ini.v1 v1.67.0 // indirect
	gopkg.in/warnings.v0 v0.1.2 // indirect
	gopkg.in/yaml.v3 v3.0.1 // indirect
	k8s.io/apiextensions-apiserver v0.28.3 // indirect
	k8s.io/component-base v0.29.0 // indirect
	k8s.io/utils v0.0.0-20230726121419-3b25d923346b // indirect
	sigs.k8s.io/json v0.0.0-20221116044647-bc3834ca7abd // indirect
	sigs.k8s.io/kustomize/api v0.13.5-0.20230601165947-6ce0bf390ce3 // indirect
	sigs.k8s.io/kustomize/kyaml v0.14.3-0.20230601165947-6ce0bf390ce3 // indirect
	sigs.k8s.io/structured-merge-diff/v4 v4.4.1 // indirect
	sigs.k8s.io/yaml v1.4.0 // indirect
)<|MERGE_RESOLUTION|>--- conflicted
+++ resolved
@@ -100,11 +100,8 @@
 	github.com/spf13/cast v1.6.0 // indirect
 	github.com/spf13/cobra v1.7.0 // indirect
 	github.com/spf13/pflag v1.0.5 // indirect
-<<<<<<< HEAD
 	github.com/subosito/gotenv v1.6.0 // indirect
-=======
 	github.com/whilp/git-urls v1.0.0 // indirect
->>>>>>> 372df8a4
 	github.com/xanzy/ssh-agent v0.3.3 // indirect
 	github.com/xlab/treeprint v1.2.0 // indirect
 	go.starlark.net v0.0.0-20230525235612-a134d8f9ddca // indirect
