apiVersion: v1
kind: ConfigMap
metadata:
  name: numaplane-controller-config
  namespace: numaplane-system
data:
  config.yaml: |
<<<<<<< HEAD
    clusterName: "example-cluster"
    timeIntervalSec: 60
    repoCredentials:
      "https://github.com/rustyTest/testprivateRepo":
        HTTPCredential:
          Username: "exampleUser"
          Password:
            name: "http-creds"
            key: "password"
      "git@github.com:rustyTest/testprivateRepo.git":
        SSHCredential:
          SSHKey:
            name: "ssh-creds"
            key: "sshKey"
      
=======
    clusterName: "CLUSTER_NAME_VALUE" # Replace with the cluster name where numaplane will get deployed.
    timeIntervalSec: 60
>>>>>>> f79e5b0a
<|MERGE_RESOLUTION|>--- conflicted
+++ resolved
@@ -5,23 +5,5 @@
   namespace: numaplane-system
 data:
   config.yaml: |
-<<<<<<< HEAD
-    clusterName: "example-cluster"
-    timeIntervalSec: 60
-    repoCredentials:
-      "https://github.com/rustyTest/testprivateRepo":
-        HTTPCredential:
-          Username: "exampleUser"
-          Password:
-            name: "http-creds"
-            key: "password"
-      "git@github.com:rustyTest/testprivateRepo.git":
-        SSHCredential:
-          SSHKey:
-            name: "ssh-creds"
-            key: "sshKey"
-      
-=======
     clusterName: "CLUSTER_NAME_VALUE" # Replace with the cluster name where numaplane will get deployed.
-    timeIntervalSec: 60
->>>>>>> f79e5b0a
+    timeIntervalSec: 60