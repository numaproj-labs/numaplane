package git

import (
	"context"
	"fmt"
	"strings"

	"github.com/go-git/go-git/v5"
	"github.com/go-git/go-git/v5/config"

	"github.com/go-git/go-git/v5/plumbing/transport"
	gitHttp "github.com/go-git/go-git/v5/plumbing/transport/http"
	"github.com/go-git/go-git/v5/plumbing/transport/ssh"

<<<<<<< HEAD
	apiv1 "github.com/numaproj-labs/numaplane/api/v1alpha1"
=======
	k8sClient "sigs.k8s.io/controller-runtime/pkg/client"

>>>>>>> 4349bca4
	controllerConfig "github.com/numaproj-labs/numaplane/internal/controller/config"
	"github.com/numaproj-labs/numaplane/internal/util/kubernetes"
)

// GetAuthMethod returns an authMethod  for both cloning and fetching from a repo with HTTP, SSH, or TLS credentials from Kubernetes secrets.
func GetAuthMethod(ctx context.Context, repoCred *controllerConfig.RepoCredential, kubeClient k8sClient.Client, repoUrl string) (transport.AuthMethod, bool, error) {
	scheme, err := GetURLScheme(repoUrl)
	if err != nil {
		return nil, false, fmt.Errorf("failed to parse URL scheme: %w", err)
	}

	var auth transport.AuthMethod
	var insecureSkipTLS bool
	if repoCred != nil {
		// Configure TLS if applicable
		if repoCred.TLS != nil {
			insecureSkipTLS = repoCred.TLS.InsecureSkipVerify
		}

		switch scheme {
		case "http", "https":
			if cred := repoCred.HTTPCredential; cred != nil {
				if cred.Username == "" || cred.Password.Name == "" || cred.Password.Key == "" || cred.Password.Namespace == "" {
					return nil, false, fmt.Errorf("incomplete HTTP credentials")
				}
				secret, err := kubernetes.GetSecret(ctx, kubeClient, cred.Password.Namespace, cred.Password.Name)
				if err != nil {
					return nil, false, fmt.Errorf("failed to get HTTP credentials secret: %w", err)
				}
				password, ok := secret.Data[cred.Password.Key]
				if !ok {
					return nil, false, fmt.Errorf("password key %s not found in secret %s", cred.Password.Key, cred.Password.Name)
				}
				auth = &gitHttp.BasicAuth{
					Username: cred.Username,
					Password: string(password),
				}
			}

		case "ssh":
			if cred := repoCred.SSHCredential; cred != nil {
				if cred.SSHKey.Name == "" || cred.SSHKey.Key == "" || cred.SSHKey.Namespace == "" {
					return nil, false, fmt.Errorf("incomplete SSH credentials")
				}
				secret, err := kubernetes.GetSecret(ctx, kubeClient, cred.SSHKey.Namespace, cred.SSHKey.Name)
				if err != nil {
					return nil, false, fmt.Errorf("failed to get SSH key secret: %w", err)
				}
				sshKey, ok := secret.Data[cred.SSHKey.Key]
				if !ok {
					return nil, false, fmt.Errorf("SSH key %s not found in secret %s", cred.SSHKey.Key, cred.SSHKey.Name)
				}
				parsedUrl, err := Parse(repoUrl)
				if err != nil {
					return nil, false, err
				}
				auth, err = ssh.NewPublicKeys(parsedUrl.User.Username(), sshKey, "")
				if err != nil {
					return nil, false, fmt.Errorf("failed to create SSH public keys: %w", err)
				}
			}
		default:
			return nil, false, fmt.Errorf("unsupported URL scheme: %s", scheme)
		}
	}

	return auth, insecureSkipTLS, nil
}

// GetRepoCloneOptions creates git.CloneOptions for cloning a repo with HTTP, SSH, or TLS credentials from Kubernetes secrets.
<<<<<<< HEAD
func GetRepoCloneOptions(ctx context.Context, repoCred *apiv1.RepoCredential, kubeClient k8sClient.Client, namespace string, repoUrl string) (*git.CloneOptions, error) {
=======
func GetRepoCloneOptions(ctx context.Context, repoCred *controllerConfig.RepoCredential, kubeClient k8sClient.Client, repoUrl string) (*git.CloneOptions, error) {
>>>>>>> 4349bca4
	endpoint, err := transport.NewEndpoint(repoUrl)
	if err != nil {
		return nil, fmt.Errorf("invalid repository URL: %w", err)
	}
	method, skipTls, err := GetAuthMethod(ctx, repoCred, kubeClient, repoUrl)
	if err != nil {
		return nil, err
	}

	cloneOptions := &git.CloneOptions{
		URL:             endpoint.String(),
		Auth:            method,
		InsecureSkipTLS: skipTls,
	}
	return cloneOptions, nil
}

// GetRepoFetchOptions creates git.FetchOptions for fetching updates from  a repo with HTTP, SSH, or TLS credentials from Kubernetes secrets.
func GetRepoFetchOptions(ctx context.Context, repoCred *controllerConfig.RepoCredential, kubeClient k8sClient.Client, repoUrl string) (*git.FetchOptions, error) {
	// check to ensure proper repository url is passed
	_, err := transport.NewEndpoint(repoUrl)
	if err != nil {
		return nil, fmt.Errorf("invalid repository URL: %w", err)
	}
	method, skipTls, err := GetAuthMethod(ctx, repoCred, kubeClient, repoUrl)
	if err != nil {
		return nil, err
	}
	fetchOptions := &git.FetchOptions{
		Auth:            method,
		InsecureSkipTLS: skipTls,
		RefSpecs:        []config.RefSpec{"refs/*:refs/*", "HEAD:refs/heads/HEAD"},
		Force:           true,
	}
	return fetchOptions, nil
}

// FindCredByUrl searches for GitCredential by the specified URL within the provided GlobalConfig.
// It returns the matching GitCredential if the specified URL starts with the URL of any RepoCredentials, otherwise returns nil.
func FindCredByUrl(url string, config controllerConfig.GlobalConfig) *apiv1.RepoCredential {
	normalizedUrl := NormalizeGitUrl(url)
	for _, cred := range config.RepoCredentials {
		if strings.HasPrefix(normalizedUrl, NormalizeGitUrl(cred.URL)) {
			return &cred
		}
	}
	return nil
}

// NormalizeGitUrl function removes the protocol part and any user info from the URLs
func NormalizeGitUrl(gitUrl string) string {
	parsedUrl, err := Parse(gitUrl)
	if err != nil {
		return gitUrl
	}
	normalizedUrl := fmt.Sprintf("%s/%s", parsedUrl.Host, strings.Trim(parsedUrl.Path, "/"))
	normalizedUrl = strings.Trim(normalizedUrl, "/")
	return normalizedUrl
}<|MERGE_RESOLUTION|>--- conflicted
+++ resolved
@@ -12,14 +12,10 @@
 	gitHttp "github.com/go-git/go-git/v5/plumbing/transport/http"
 	"github.com/go-git/go-git/v5/plumbing/transport/ssh"
 
-<<<<<<< HEAD
 	apiv1 "github.com/numaproj-labs/numaplane/api/v1alpha1"
-=======
-	k8sClient "sigs.k8s.io/controller-runtime/pkg/client"
-
->>>>>>> 4349bca4
 	controllerConfig "github.com/numaproj-labs/numaplane/internal/controller/config"
 	"github.com/numaproj-labs/numaplane/internal/util/kubernetes"
+	k8sClient "sigs.k8s.io/controller-runtime/pkg/client"
 )
 
 // GetAuthMethod returns an authMethod  for both cloning and fetching from a repo with HTTP, SSH, or TLS credentials from Kubernetes secrets.
@@ -88,11 +84,7 @@
 }
 
 // GetRepoCloneOptions creates git.CloneOptions for cloning a repo with HTTP, SSH, or TLS credentials from Kubernetes secrets.
-<<<<<<< HEAD
-func GetRepoCloneOptions(ctx context.Context, repoCred *apiv1.RepoCredential, kubeClient k8sClient.Client, namespace string, repoUrl string) (*git.CloneOptions, error) {
-=======
-func GetRepoCloneOptions(ctx context.Context, repoCred *controllerConfig.RepoCredential, kubeClient k8sClient.Client, repoUrl string) (*git.CloneOptions, error) {
->>>>>>> 4349bca4
+func GetRepoCloneOptions(ctx context.Context, repoCred *apiv1.RepoCredential, kubeClient k8sClient.Client, repoUrl string) (*git.CloneOptions, error) {
 	endpoint, err := transport.NewEndpoint(repoUrl)
 	if err != nil {
 		return nil, fmt.Errorf("invalid repository URL: %w", err)
@@ -111,7 +103,7 @@
 }
 
 // GetRepoFetchOptions creates git.FetchOptions for fetching updates from  a repo with HTTP, SSH, or TLS credentials from Kubernetes secrets.
-func GetRepoFetchOptions(ctx context.Context, repoCred *controllerConfig.RepoCredential, kubeClient k8sClient.Client, repoUrl string) (*git.FetchOptions, error) {
+func GetRepoFetchOptions(ctx context.Context, repoCred *apiv1.RepoCredential, kubeClient k8sClient.Client, repoUrl string) (*git.FetchOptions, error) {
 	// check to ensure proper repository url is passed
 	_, err := transport.NewEndpoint(repoUrl)
 	if err != nil {
