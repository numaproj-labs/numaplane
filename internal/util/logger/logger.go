package logger

import (
	"context"
	"fmt"
	"io"
	"os"
	"path/filepath"
	"strconv"
	"time"

	"github.com/go-logr/logr"
	"github.com/numaproj-labs/numaplane/internal/common"

	controllerConfig "github.com/numaproj-labs/numaplane/internal/controller/config"
	"github.com/rs/zerolog"
)

const (
	loggerFieldName      = "logger"
	loggerFieldSeparator = "."
	loggerDefaultName    = "numaplane"
	messageFieldName     = "msg"
	timestampFieldName   = "ts"
	defaultLevel         = InfoLevel
)

// infoLevelShift defines the value to shift by from the InfoLevel
const infoLevelShift = 3

/*
Log Level Mapping:
| NumaLogger semantic | logr verbosity  | zerolog        |
| ------------------- | --------------- | -------------- |
|    fatal            |    1            |    4           |
|    error            |    error (NA)   |    3           |
|    warn             |    2            |    2           |
|    info             |    3            |    1           |
|    debug            |    4            |    0           |
|    verbose          |    5            |    -2 (custom) |
*/
const (
	FatalLevel   = infoLevelShift - 2
	WarnLevel    = infoLevelShift - 1
	InfoLevel    = infoLevelShift
	DebugLevel   = infoLevelShift + 1
	VerboseLevel = infoLevelShift + 2
)

// The following map define the logr verbosity or NumaLogger semantic levels (constants above) mapping
// to the zerolog levels (https://github.com/rs/zerolog/blob/master/log.go#L129).
// This conversion/mapping is due to the following inverse relationship between zerolog levels and logr verbosity:
// - zerolog(4=Fatal) = "always want to see" => zerolog(-2=Verbose) = "only want to see rarely, ex: for debug purposes"
// - logrVerbosity(1) = "always want to see" => logrVerbosity(5) = "only want to see rarely, ex: for debug purposes"
var logrVerbosityToZerologLevelMap = map[int]zerolog.Level{
	FatalLevel:   4,
	WarnLevel:    2,
	InfoLevel:    1,
	DebugLevel:   0,
	VerboseLevel: -2,
}

type loggerKey struct{}

// NumaLogger is the struct containing a pointer to a logr.Logger instance.
type NumaLogger struct {
	LogrLogger *logr.Logger
}

// LogSink implements logr.LogSink using zerolog as base logger.
type LogSink struct {
	l     *zerolog.Logger
	name  string
	depth int
}

// New returns a new NumaLogger with a logr.Logger instance with a
// default setup for zerolog, os.Stdout writer, and info level.
func New() *NumaLogger {
	w := io.Writer(os.Stdout)

	lvlStr := os.Getenv(common.EnvLogLevel)
	lvlInt, err := strconv.Atoi(lvlStr)
	if err != nil {
		return newNumaLogger(&w, nil)
	}

	return newNumaLogger(&w, &lvlInt)
}

// newNumaLogger returns a new NumaLogger with a logr.Logger instance with a default setup for zerolog.
// The writer argument sets the output the logs will be written to. If it is nil, os.Stdout will be used.
// The level argument sets the log level value for this logger instance.
func newNumaLogger(writer *io.Writer, level *int) *NumaLogger {
	// Set some zerolog customization
	zerolog.MessageFieldName = messageFieldName
	zerolog.TimestampFieldName = timestampFieldName
	zerolog.TimeFieldFormat = time.RFC3339Nano
	zerolog.CallerMarshalFunc = zerologCallerMarshalFunc
	zerolog.LevelFieldMarshalFunc = zerologLevelFieldMarshalFunc

	// Set zerolog global level to the most verbose level
	zerolog.SetGlobalLevel(getZerologLevelFromLogrVerbosity(VerboseLevel))

	w := io.Writer(os.Stdout)
	if writer != nil {
		w = *writer
	}

	lvl := int(defaultLevel)
	if level != nil {
		lvl = *level
	}

	zl := zerolog.New(w)
	zl = setLoggerLevel(&zl, lvl).
		With().
		Caller().
		Timestamp().
		Logger()

	sink := &LogSink{l: &zl}
	ll := logr.New(sink).WithName(loggerDefaultName)

	return &NumaLogger{&ll}
}

// WithLogger returns a copy of parent context in which the
// value associated with logger key is the supplied logger.
func WithLogger(ctx context.Context, logger *NumaLogger) context.Context {
	return context.WithValue(ctx, loggerKey{}, logger)
}

// FromContext returns the logger in the context.
// If there is no logger in context, a new one is created.
func FromContext(ctx context.Context) *NumaLogger {
	if logger, ok := ctx.Value(loggerKey{}).(*NumaLogger); ok {
		return logger.DeepCopy()
	}

	return New()
}

// RefreshLogger gets logger from context and updates it with the current log level from config,
// returning the new context
func RefreshLogger(ctx context.Context) (context.Context, *NumaLogger) {
	numaLogger := FromContext(ctx)

	// get the log level
	globalConfig, err := controllerConfig.GetConfigManagerInstance().GetConfig()
	if err != nil {
		numaLogger.Error(err, "error getting the global config")
	}

	// update the logger with the new log level
	numaLogger.SetLevel(globalConfig.LogLevel)
	numaLogger.Infof("log level=%d\n", globalConfig.LogLevel)
	// update the context with the new logger
	ctx = WithLogger(ctx, numaLogger)
	return ctx, numaLogger
}

func (in *NumaLogger) DeepCopy() *NumaLogger {
	if in == nil {
		return nil
	}
	out := new(NumaLogger)
	out.LogrLogger = new(logr.Logger)
	*(out.LogrLogger) = *(in.LogrLogger)
	return out
}

// WithName appends a given name to the logger.
func (nl *NumaLogger) WithName(name string) *NumaLogger {
	ll := nl.LogrLogger.WithName(name)
	nl.LogrLogger = &ll
	return nl
}

// WithValues appends additional key/value pairs to the logger.
func (nl *NumaLogger) WithValues(keysAndValues ...any) *NumaLogger {
	ll := nl.LogrLogger.WithValues(keysAndValues)
	nl.LogrLogger = &ll
	return nl
}

// WithCallDepth returns a Logger instance that offsets the call stack by the
// specified number of frames when logging call site information.
func (nl *NumaLogger) WithCallDepth(depth int) *NumaLogger {
	ll := nl.LogrLogger.WithCallDepth(depth)
	nl.LogrLogger = &ll
	return nl
}

// Error logs an error with a message and optional key/value pairs.
<<<<<<< HEAD
func (nl *NumaLogger) Error(err error, msg string, keysAndValues ...any) {
	nl.LogrLogger.Error(err, msg, keysAndValues...)
=======
func (nl NumaLogger) Error(err error, msg string, keysAndValues ...any) {
	nl.LogrLogger.WithCallDepth(1).Error(err, msg, keysAndValues...)
>>>>>>> da85df0b
}

// Errorf logs an error with a formatted message with args.
func (nl *NumaLogger) Errorf(err error, msg string, args ...any) {
	nl.WithCallDepth(1).Error(err, fmt.Sprintf(msg, args...))
}

// Fatal logs an error with a message and optional key/value pairs. Then, exits with code 1.
func (nl *NumaLogger) Fatal(err error, msg string, keysAndValues ...any) {
	keysAndValues = append(keysAndValues, "error", err)
	// NOTE: -infoLevelShift is needed to offset the `level += infoLevelShift` in the LogSink Info implementation
	nl.LogrLogger.GetSink().Info(FatalLevel-infoLevelShift, msg, keysAndValues...)
	os.Exit(1)
}

// Fatalf logs an error with a formatted message with args. Then, exits with code 1.
func (nl *NumaLogger) Fatalf(err error, msg string, args ...any) {
	nl.WithCallDepth(1).Fatal(err, fmt.Sprintf(msg, args...))
}

// Warn logs a warning-level message with optional key/value pairs.
func (nl *NumaLogger) Warn(msg string, keysAndValues ...any) {
	// NOTE: -infoLevelShift is needed to offset the `level += infoLevelShift` in the LogSink Info implementation
	nl.LogrLogger.GetSink().Info(WarnLevel-infoLevelShift, msg, keysAndValues...)
}

// Warn logs a warning-level formatted message with args.
func (nl *NumaLogger) Warnf(msg string, args ...any) {
	nl.WithCallDepth(1).Warn(fmt.Sprintf(msg, args...))
}

// Info logs an info-level message with optional key/value pairs.
func (nl *NumaLogger) Info(msg string, keysAndValues ...any) {
	// NOTE: -infoLevelShift is needed to offset the `level += infoLevelShift` in the LogSink Info implementation
	nl.LogrLogger.GetSink().Info(InfoLevel-infoLevelShift, msg, keysAndValues...)
}

// Infof logs an info-level formatted message with args.
func (nl *NumaLogger) Infof(msg string, args ...any) {
	nl.WithCallDepth(1).Info(fmt.Sprintf(msg, args...))
}

// Debug logs a debug-level message with optional key/value pairs.
func (nl *NumaLogger) Debug(msg string, keysAndValues ...any) {
	// NOTE: -infoLevelShift is needed to offset the `level += infoLevelShift` in the LogSink Info implementation
	nl.LogrLogger.GetSink().Info(DebugLevel-infoLevelShift, msg, keysAndValues...)
}

// Debugf logs a debug-level formatted message with args.
func (nl *NumaLogger) Debugf(msg string, args ...any) {
	nl.WithCallDepth(1).Debug(fmt.Sprintf(msg, args...))
}

// Verbose logs a verbose-level message with optional key/value pairs.
func (nl *NumaLogger) Verbose(msg string, keysAndValues ...any) {
	// NOTE: -infoLevelShift is needed to offset the `level += infoLevelShift` in the LogSink Info implementation
	nl.LogrLogger.GetSink().Info(VerboseLevel-infoLevelShift, msg, keysAndValues...)
}

// Verbosef logs a verbose-level formatted message with args.
func (nl *NumaLogger) Verbosef(msg string, args ...any) {
	nl.WithCallDepth(1).Verbose(fmt.Sprintf(msg, args...))
}

// SetLevel sets/changes the log level.
func (nl *NumaLogger) SetLevel(level int) {
	sink := nl.LogrLogger.GetSink().(*LogSink)
	zl := setLoggerLevel(sink.l, level)
	sink.l = &zl
}

// Init receives optional information about the logr library
// and sets the call depth accordingly.
func (ls *LogSink) Init(ri logr.RuntimeInfo) {
	ls.depth = ri.CallDepth + 2
}

// Enabled tests whether this LogSink is enabled at the specified V-level and per-package.
func (ls *LogSink) Enabled(level int) bool {
	// TODO: this function should return true, not only based on level settings (global, log level, etc.),
	// but also based on caller package (per-module logging feature).

	// Needed for direct calls to logr.Logger.Enabled to make the starting level be InfoLevel (2)
	level += infoLevelShift

	zlLevel := getZerologLevelFromLogrVerbosity(level)
	return zlLevel >= ls.l.GetLevel() && zlLevel >= zerolog.GlobalLevel()
}

// Info logs a non-error message (msg) with the given key/value pairs as context and the specified level.
func (ls *LogSink) Info(level int, msg string, keysAndValues ...any) {
	// Needed for direct calls to logr.Logger.Info to make the starting level be InfoLevel (2)
	level += infoLevelShift

	zlEvent := ls.l.WithLevel(getZerologLevelFromLogrVerbosity(level))
	ls.log(zlEvent, msg, keysAndValues)
}

// Error logs an error, with the given message, and key/value pairs as context.
func (ls *LogSink) Error(err error, msg string, keysAndValues ...any) {
	zlEvent := ls.l.Err(err)
	ls.log(zlEvent, msg, keysAndValues)
}

// Reusable function to be used in LogSink Info and Error functions.
func (ls *LogSink) log(zlEvent *zerolog.Event, msg string, keysAndValues []any) {
	if zlEvent == nil {
		return
	}

	if ls.name != "" {
		zlEvent = zlEvent.Str(loggerFieldName, ls.name)
	}

	zlEvent.Fields(keysAndValues).
		CallerSkipFrame(ls.depth).
		Msg(msg)
}

// WithValues returns a new LogSink with additional key/value pairs.
func (ls LogSink) WithValues(keysAndValues ...any) logr.LogSink {
	// Not sure why variadic arg keysAndValues is an array of array instead of just an array
	idky := keysAndValues[0]

	zl := ls.l.With().Fields(idky).Logger()
	ls.l = &zl
	return &ls
}

// WithName returns a new LogSink with the specified name appended.
func (ls LogSink) WithName(name string) logr.LogSink {
	if ls.name != "" {
		ls.name += loggerFieldSeparator + name
	} else {
		ls.name = name
	}

	return &ls
}

// WithCallDepth returns a LogSink that will offset the call stack
// by the specified number of frames when logging call site information.
func (ls LogSink) WithCallDepth(depth int) logr.LogSink {
	ls.depth += depth
	return &ls
}

// getZerologLevelFromLogrVerbosity returns the zerolog level equivalent to the logr verbosity level.
func getZerologLevelFromLogrVerbosity(level int) zerolog.Level {
	return logrVerbosityToZerologLevelMap[level]
}

// setLoggerLevel sets the zerolog log level based on the given logr.Logger verbosity.
func setLoggerLevel(zl *zerolog.Logger, level int) zerolog.Logger {
	// If the level is less than FatalLevel, use the default level instead.
	// This could happen in case the level is coming from configmap but it was not set.
	if level < FatalLevel {
		level = defaultLevel
	}

	return zl.Level(getZerologLevelFromLogrVerbosity(level))
}

// zerologLevelFieldMarshalFunc adds a way to convert a custom zerolog.Level values to strings.
func zerologLevelFieldMarshalFunc(lvl zerolog.Level) string {
	switch lvl {
	case getZerologLevelFromLogrVerbosity(VerboseLevel):
		return "verbose"
	}
	return lvl.String()
}

// zerologCallerMarshalFunc customizes the caller by only extracting last 2 path levels.
func zerologCallerMarshalFunc(pc uintptr, file string, line int) string {
	dir := filepath.Dir(file)
	base := filepath.Base(dir)
	return fmt.Sprintf("%s/%s:%d", base, filepath.Base(file), line)
}<|MERGE_RESOLUTION|>--- conflicted
+++ resolved
@@ -193,13 +193,8 @@
 }
 
 // Error logs an error with a message and optional key/value pairs.
-<<<<<<< HEAD
 func (nl *NumaLogger) Error(err error, msg string, keysAndValues ...any) {
-	nl.LogrLogger.Error(err, msg, keysAndValues...)
-=======
-func (nl NumaLogger) Error(err error, msg string, keysAndValues ...any) {
 	nl.LogrLogger.WithCallDepth(1).Error(err, msg, keysAndValues...)
->>>>>>> da85df0b
 }
 
 // Errorf logs an error with a formatted message with args.
