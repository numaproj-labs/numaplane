--- conflicted
+++ resolved
@@ -455,11 +455,7 @@
 	repo, err := cloneRepo(context.Background(), gitSync, cloneOptions, metric)
 	assert.NoError(t, err)
 	assert.NotNil(t, repo)
-<<<<<<< HEAD
-	err = FileExists(repo, "readme.md") // data.yaml default file exists in docker git
-=======
 	err = FileExists(repo, "readme.md") // readme.md default file exists in docker git
->>>>>>> da85df0b
 	assert.NoError(t, err)
 	err = os.RemoveAll("gitClone")
 	assert.NoError(t, err)
@@ -490,11 +486,7 @@
 	repo, err := cloneRepo(context.Background(), gitSync, cloneOptions, metric)
 	assert.NoError(t, err)
 	assert.NotNil(t, repo)
-<<<<<<< HEAD
-	err = FileExists(repo, "readme.md") // data.yaml default file exists in docker git
-=======
 	err = FileExists(repo, "readme.md") // readme.md default file exists in docker git
->>>>>>> da85df0b
 	assert.NoError(t, err)
 	err = os.RemoveAll("gitClone")
 	assert.NoError(t, err)
@@ -536,11 +528,8 @@
 	repo, err := cloneRepo(context.Background(), gitSync, cloneOptions, metric)
 	assert.NoError(t, err)
 	assert.NotNil(t, repo)
-<<<<<<< HEAD
-	err = FileExists(repo, "readme.md") // data.yaml default file exists in docker git
-=======
+
 	err = FileExists(repo, "readme.md") // readme.md default file exists in docker git
->>>>>>> da85df0b
 	assert.NoError(t, err)
 	err = os.RemoveAll("gitCloned")
 	assert.NoError(t, err)
@@ -586,11 +575,8 @@
 	repo, err := cloneRepo(context.Background(), gitSync, cloneOptions, metric)
 	assert.NoError(t, err)
 	assert.NotNil(t, repo)
-<<<<<<< HEAD
-	err = FileExists(repo, "readme.md") // data.yaml default file exists in docker git
-=======
+
 	err = FileExists(repo, "readme.md") // readme.md default file exists in docker git
->>>>>>> da85df0b
 	assert.NoError(t, err)
 	err = os.RemoveAll("gitCloned")
 	assert.NoError(t, err)
