package git

import (
	"context"
	"fmt"
	"log"
	"math"
	"math/rand"
	"os"
	"path/filepath"
	"testing"
	"time"

	"k8s.io/apimachinery/pkg/util/uuid"

	"github.com/go-git/go-billy/v5/osfs"
	"github.com/go-git/go-git/v5"
	"github.com/go-git/go-git/v5/config"
	"github.com/go-git/go-git/v5/plumbing"
	"github.com/go-git/go-git/v5/plumbing/cache"
	"github.com/go-git/go-git/v5/plumbing/object"
	"github.com/go-git/go-git/v5/storage/filesystem"
	"github.com/go-git/go-git/v5/storage/memory"
	"github.com/golang/mock/gomock"
	"github.com/stretchr/testify/assert"
	appv1 "k8s.io/api/apps/v1"
	corev1 "k8s.io/api/core/v1"
	metav1 "k8s.io/apimachinery/pkg/apis/meta/v1"
	"k8s.io/apimachinery/pkg/types"
	"k8s.io/client-go/kubernetes/scheme"
	k8sClient "sigs.k8s.io/controller-runtime/pkg/client"

	"github.com/numaproj-labs/numaplane/api/v1alpha1"
	mocksClient "github.com/numaproj-labs/numaplane/internal/kubernetes/mocks"
)

const (
	fileNameToBeWatched = "k8.yaml"
	path                = "config"
	remoteRepo          = "temp/remote"
	localRepo           = "temp/local"
	defaultNameSpace    = "numaflowtest"
)

var kubernetesYamlString = `apiVersion: v1
kind: Service
metadata:
  name: my-nginx-svc
  labels:
    app: nginx
spec:
  type: LoadBalancer
  ports:
  - port: 80
  selector:
    app: nginx
---
apiVersion: apps/v1
kind: Deployment
metadata:
  name: my-nginx
  labels:
    app: nginx
spec:
  replicas: 3
  selector:
    matchLabels:
      app: nginx
  template:
    metadata:
      labels:
        app: nginx
    spec:
      containers:
      - name: nginx
        image: nginx:1.14.2
        ports:
        - containerPort: 80
`

func init() {
	_ = v1alpha1.AddToScheme(scheme.Scheme)
	_ = appv1.AddToScheme(scheme.Scheme)
	_ = corev1.AddToScheme(scheme.Scheme)
}

func Test_cloneRepo(t *testing.T) {
	testCases := []struct {
		name   string
		repo   v1alpha1.RepositoryPath
		hasErr bool
	}{
		{
			name: "valid repo",
			repo: v1alpha1.RepositoryPath{
				Name:           "numaplane",
				RepoUrl:        "https://github.com/numaproj-labs/numaplane.git",
				TargetRevision: "main",
			},
			hasErr: false,
		},
	}

	t.Parallel()
	for _, tc := range testCases {
		t.Run(tc.name, func(t *testing.T) {
			localRepoPath := getLocalRepoPath("gitsync-test-example")
			r, err := cloneRepo(context.Background(), localRepoPath, &tc.repo)
			if tc.hasErr {
				assert.NotNil(t, err)
			} else {
				assert.Nil(t, err)
				assert.NotNil(t, r)
			}
		})
	}
}

func updateFileInBranch(repo *git.Repository, branchName, fileName, content string, author *object.Signature, tagName string) (*plumbing.Hash, error) {
	branchRef, err := repo.Reference(plumbing.NewBranchReferenceName(branchName), true)
	if err != nil {
		return nil, fmt.Errorf("could not find branch: %v", err.Error())
	}

	w, err := repo.Worktree()
	if err != nil {
		return nil, fmt.Errorf("could not get working tree: %v", err.Error())
	}

	err = w.Checkout(&git.CheckoutOptions{
		Branch: branchRef.Name(),
		Force:  true,
	})
	if err != nil {
		return nil, fmt.Errorf("could not checkout branch: %v", err)
	}

	filePath := w.Filesystem.Join(localRepo, fileName)

	// Read the existing content from the file
	existingContent, err := os.ReadFile(filePath)
	if err != nil {
		return nil, fmt.Errorf("could not read existing file: %v", err)
	}
	combinedContent := append(existingContent, []byte(content)...)
	err = os.WriteFile(filePath, combinedContent, 0644)
	if err != nil {
		return nil, fmt.Errorf("could not write to file: %v", err)
	}

	_, err = w.Add(fileName)
	if err != nil {
		return nil, fmt.Errorf("could not stage file: %v", err)
	}

	commit, err := w.Commit("Update file "+fileName, &git.CommitOptions{
		Author: author,
	})
	if err != nil {
		return nil, fmt.Errorf("could not commit changes: %v", err)
	}

	_, err = repo.CreateTag(tagName, commit, &git.CreateTagOptions{
		Message: "Tag for " + fileName,
		Tagger:  author,
	})
	if err != nil {
		return nil, fmt.Errorf("could not create tag: %v", err)
	}

	err = repo.Push(&git.PushOptions{
		RemoteName: "origin",
		RefSpecs: []config.RefSpec{
			config.RefSpec(branchRef.Name() + ":" + branchRef.Name()),
			config.RefSpec("refs/tags/" + tagName + ":refs/tags/" + tagName),
		},
	})
	if err != nil {
		if err == git.NoErrAlreadyUpToDate {
			return nil, fmt.Errorf("already up-to-date %s", err.Error())
		} else {
			return nil, fmt.Errorf("could not push to remote: %v", err)
		}
	}
	commitHash, err := repo.ResolveRevision(plumbing.Revision(branchRef.Name()))
	if err != nil {
		return nil, err
	}
	return commitHash, nil

}

func getCommitHashAndRepo() (*git.Repository, string, error) {
	_, err := git.Init(filesystem.NewStorage(osfs.New(remoteRepo), cache.NewObjectLRUDefault()), nil)
	if err != nil {
		log.Println("error initializing remote", err)
		return nil, "", err
	}

	r, err := git.PlainInit(localRepo, false)
	if err != nil {
		log.Println("error initializing local", err)

		return nil, "", err
	}

	absolutePath, err := filepath.Abs(remoteRepo)
	if err != nil {
		log.Println("error getting absolute path ", err)

		return nil, "", err
	}

	_, err = r.CreateRemote(&config.RemoteConfig{
		Name: "origin",
		URLs: []string{fmt.Sprintf("file://%s", absolutePath)},
	})
	if err != nil {
		log.Println("error creating remote", err)

		return nil, "", err
	}

	w, err := r.Worktree()
	if err != nil {
		log.Println("error getting work tree", err)
		return nil, "", err
	}

	directory := filepath.Join(localRepo, "config")
	filename := filepath.Join(directory, "k8.yaml")

	err = os.MkdirAll(directory, 0755)
	if err != nil {
		log.Println("error creating directory", err)
		return nil, "", err
	}
	err = os.WriteFile(filename, []byte(""), 0644)
	if err != nil {
		log.Println(err)

		return nil, "", err
	}

	// Add the file and commit
	_, err = w.Add("config/k8.yaml")
	if err != nil {
		log.Println("error adding file", err)

		return nil, "", err
	}
	commit, err := w.Commit("Initial commit", &git.CommitOptions{
		Author: &object.Signature{
			Name:  "test",
			Email: "test@test.com",
			When:  time.Now(),
		},
	})
	if err != nil {
		log.Println(err)

		return nil, "", err
	}

	log.Println(commit)
	// push to main branch in remote
	branch := "master"
	branchRe := fmt.Sprintf("refs/heads/%s:refs/heads/%s", branch, branch)
	err = r.Push(&git.PushOptions{
		RemoteName: "origin",
		RefSpecs: []config.RefSpec{
			config.RefSpec(branchRe),
		},
	})
	if err != nil {
		log.Println("error pushing to remote", err)

		return nil, "", err
	}

	h, err := r.ResolveRevision("master")
	if err != nil {
		log.Println("reference resolving issue", err)

		return nil, "", err
	}

	return r, h.String(), nil
}

func TestGetLatestCommitHash(t *testing.T) {
	r, err := git.Clone(memory.NewStorage(), nil, &git.CloneOptions{
		URL:          "https://github.com/shubhamdixit863/testingrepo",
		SingleBranch: true,
	})
	assert.Nil(t, err)
	commit, err := getLatestCommitHash(r, "main")
	assert.Nil(t, err)
	log.Println(commit.String())
	assert.Equal(t, 40, len(commit.String()))
}

func TestCheckForRepoUpdatesBranch(t *testing.T) {
	source := rand.NewSource(time.Now().UnixNano())
	rng := rand.New(source)
	randomFloat := rng.Float64()
	roundedFloat := math.Round(randomFloat*100) / 100
	tag := fmt.Sprintf("v%f", roundedFloat)
	r, lastCommitHash, err := getCommitHashAndRepo()
	assert.Nil(t, err)

	signature := &object.Signature{
		Name:  "test",
		Email: "test@test.com",
		When:  time.Now(),
	}
	hash, err := updateFileInBranch(r, "master", fmt.Sprintf("%s/%s", path, fileNameToBeWatched), kubernetesYamlString, signature, tag)
	assert.Nil(t, err)
	absolutePath, err := filepath.Abs(remoteRepo)
	assert.Nil(t, err)
	path := &v1alpha1.RepositoryPath{
		Name:           "test",
		RepoUrl:        fmt.Sprintf("file:///%s", absolutePath),
		Path:           "config",
		TargetRevision: "master",
	}

	patchedContent, recentHash, err := CheckForRepoUpdates(context.Background(), r, path, lastCommitHash, defaultNameSpace)
	assert.Nil(t, err)
	assert.Equal(t, hash.String(), recentHash)
	assert.Equal(t, kubernetesYamlString, fmt.Sprintf("%s---%s", patchedContent.After[fmt.Sprintf("%s/my-nginx-svc", defaultNameSpace)], patchedContent.After[fmt.Sprintf("%s/my-nginx", defaultNameSpace)]))

	err = os.RemoveAll("temp")
	assert.Nil(t, err)

}

func TestCheckForRepoUpdatesVersion(t *testing.T) {
	source := rand.NewSource(time.Now().UnixNano())
	rng := rand.New(source)
	randomFloat := rng.Float64()
	roundedFloat := math.Round(randomFloat*100) / 100
	tag := fmt.Sprintf("v%f", roundedFloat)
	r, lastCommitHash, err := getCommitHashAndRepo()
	assert.Nil(t, err)

	signature := &object.Signature{
		Name:  "test",
		Email: "test@test.com",
		When:  time.Now(),
	}
	hash, err := updateFileInBranch(r, "master", fmt.Sprintf("%s/%s", path, fileNameToBeWatched), kubernetesYamlString, signature, tag)
	assert.Nil(t, err)
	absolutePath, err := filepath.Abs(remoteRepo)

	assert.Nil(t, err)

	path := &v1alpha1.RepositoryPath{
		Name:           "test",
		RepoUrl:        fmt.Sprintf("file:///%s", absolutePath),
		Path:           "config",
		TargetRevision: tag,
	}
	patchedContent, recentHash, err := CheckForRepoUpdates(context.Background(), r, path, lastCommitHash, defaultNameSpace)
	assert.Nil(t, err)
	assert.Equal(t, hash.String(), recentHash)
	assert.Equal(t, kubernetesYamlString, fmt.Sprintf("%s---%s", patchedContent.After[fmt.Sprintf("%s/my-nginx-svc", defaultNameSpace)], patchedContent.After[fmt.Sprintf("%s/my-nginx", defaultNameSpace)]))
	err = os.RemoveAll("temp")
	assert.Nil(t, err)

}

func TestPopulateResourceMap(t *testing.T) {
	testCases := []struct {
		name      string
		resources []string
		expected  map[string]string
	}{
		{
			name: "Basic test",
			resources: []string{
				`apiVersion: v1
kind: Pod
metadata:
  name: frontend
  namespace: numaflow
spec:
  containers:
    - name: app
      image: images.my-company.example/app:v4
      resources:
        requests:
          memory: "64Mi"
          cpu: "250m"
        limits:
          memory: "128Mi"
          cpu: "500m"
    - name: log-aggregator
      image: images.my-company.example/log-aggregator:v6
      resources:
        requests:
          memory: "64Mi"
          cpu: "250m"
        limits:
          memory: "128Mi"
          cpu: "500m"`,
				`apiVersion: v1
kind: Service
metadata:
  name: my-service
  namespace: numaflow`,
			},
			expected: map[string]string{"numaflow/frontend": `apiVersion: v1
kind: Pod
metadata:
  name: frontend
  namespace: numaflow
spec:
  containers:
    - name: app
      image: images.my-company.example/app:v4
      resources:
        requests:
          memory: "64Mi"
          cpu: "250m"
        limits:
          memory: "128Mi"
          cpu: "500m"
    - name: log-aggregator
      image: images.my-company.example/log-aggregator:v6
      resources:
        requests:
          memory: "64Mi"
          cpu: "250m"
        limits:
          memory: "128Mi"
          cpu: "500m"`, "numaflow/my-service": `apiVersion: v1
kind: Service
metadata:
  name: my-service
  namespace: numaflow`},
		},
	}
	for _, tc := range testCases {
		t.Run(tc.name, func(t *testing.T) {
			resourceMap := make(map[string]string)
			for _, re := range tc.resources {
				err := populateResourceMap(re, resourceMap, defaultNameSpace)
				assert.Nil(t, err)
			}

			assert.Equal(t, resourceMap, tc.expected)
		})
	}
}

func TestPopulateResourceMapWithExtraNewLineInResourceDefinition(t *testing.T) {
	testCases := []struct {
		name      string
		resources []string
		expected  map[string]string
	}{

		{
			name: "Test with extra newlines",
			resources: []string{
				`apiVersion: v1
kind: Pod
metadata:
  name: frontend
  namespace: numaflow

spec:
  containers:
    - name: app
      image: images.my-company.example/app:v4
      resources:
        requests:
          memory: "64Mi"
          cpu: "250m"
        limits:
          memory: "128Mi"
          cpu: "500m"

    - name: log-aggregator
      image: images.my-company.example/log-aggregator:v6
      resources:
        requests:
          memory: "64Mi"
          cpu: "250m"
        limits:
          memory: "128Mi"
          cpu: "500m"`,
				`apiVersion: v1
kind: Service

metadata:
  name: my-service
  namespace: numaflow`,
			},
			expected: map[string]string{
				"numaflow/frontend": `apiVersion: v1
kind: Pod
metadata:
  name: frontend
  namespace: numaflow

spec:
  containers:
    - name: app
      image: images.my-company.example/app:v4
      resources:
        requests:
          memory: "64Mi"
          cpu: "250m"
        limits:
          memory: "128Mi"
          cpu: "500m"

    - name: log-aggregator
      image: images.my-company.example/log-aggregator:v6
      resources:
        requests:
          memory: "64Mi"
          cpu: "250m"
        limits:
          memory: "128Mi"
          cpu: "500m"`,
				"numaflow/my-service": `apiVersion: v1
kind: Service

metadata:
  name: my-service
  namespace: numaflow`,
			},
		},
	}
	for _, tc := range testCases {
		t.Run(tc.name, func(t *testing.T) {
			resourceMap := make(map[string]string)
			for _, re := range tc.resources {
				err := populateResourceMap(re, resourceMap, defaultNameSpace)
				assert.Nil(t, err)
			}

			assert.Equal(t, tc.expected, resourceMap)
		})
	}
}

func TestGetResourceName(t *testing.T) {
	testCases := []struct {
		name     string
		yaml     string
		expected string
	}{
		{
			name: "Pod with namespace",
			yaml: `apiVersion: v1
kind: Pod
metadata:
  name: frontend
  namespace: production`,
			expected: "production/frontend",
		},
		{
			name: "Service without namespace",
			yaml: `apiVersion: v1
kind: Service
metadata:
  name: my-service`,
			expected: fmt.Sprintf("%s/my-service", defaultNameSpace),
		},
	}

	for _, tc := range testCases {
		t.Run(tc.name, func(t *testing.T) {
			resourceName, err := getResourceName(tc.yaml, defaultNameSpace)
			assert.Nil(t, err)
			assert.Equal(t, tc.expected, resourceName, "Extracted resource name should match expected")
		})
	}
}

const (
	testGitSyncName = "test-gitsync"
	testNamespace   = "test-ns"
)

func getNamespacedName() types.NamespacedName {
	return types.NamespacedName{
		Namespace: testNamespace,
		Name:      testGitSyncName,
	}
}

func newGitSync(repo v1alpha1.RepositoryPath) *v1alpha1.GitSync {
	return &v1alpha1.GitSync{
		TypeMeta: metav1.TypeMeta{
			Kind:       "GitSync",
			APIVersion: "numaplane.numaproj.io/v1alpha1",
		},
		ObjectMeta: metav1.ObjectMeta{
			Namespace: testNamespace,
			Name:      testGitSyncName,
			UID:       uuid.NewUUID(),
		},
		Spec: v1alpha1.GitSyncSpec{
			RepositoryPath: repo,
		},
		Status: v1alpha1.GitSyncStatus{},
	}
}

func Test_watchRepo(t *testing.T) {
	testCases := []struct {
		name    string
		gitSync *v1alpha1.GitSync
		hasErr  bool
	}{
		{
			name: "`main` as a TargetRevision",
			gitSync: newGitSync(v1alpha1.RepositoryPath{
				RepoUrl:        "https://github.com/numaproj-labs/numaplane-control-manifests.git",
				Path:           "staging-usw2-k8s",
				TargetRevision: "main",
				Name:           "control-manifest",
			}),
			hasErr: false,
		},
<<<<<<< HEAD
		/*
			Uncomment this test post fixing new version as old version has wrong Api version in yaml file
			{
				name: "tag name as a TargetRevision",
				gitSync: newGitSync(v1alpha1.RepositoryPath{
					RepoUrl:        "https://github.com/numaproj-labs/numaplane-control-manifests.git",
					Path:           "staging-usw2-k8s",
					TargetRevision: "v0.0.1",
				}),
				hasErr: false,
			},

		*/
=======
		{
			name: "tag name as a TargetRevision",
			gitSync: newGitSync(v1alpha1.RepositoryPath{
				RepoUrl:        "https://github.com/numaproj-labs/numaplane-control-manifests.git",
				Path:           "staging-usw2-k8s",
				TargetRevision: "v0.0.1",
				Name:           "control-manifest",
			}),
			hasErr: false,
		},
>>>>>>> be42fe07
		{
			name: "commit hash as a TargetRevision",
			gitSync: newGitSync(v1alpha1.RepositoryPath{
				RepoUrl:        "https://github.com/numaproj-labs/numaplane-control-manifests.git",
				Path:           "staging-usw2-k8s",
<<<<<<< HEAD
				TargetRevision: "227c61991de37248802ab5b5486ce036d92b1aab",
=======
				TargetRevision: "7b68200947f2d2624797e56edf02c6d848bc48d1",
				Name:           "control-manifest",
>>>>>>> be42fe07
			}),
			hasErr: false,
		},
		{
			name: "remote branch name as a TargetRevision",
			gitSync: newGitSync(v1alpha1.RepositoryPath{
				RepoUrl:        "https://github.com/numaproj-labs/numaplane-control-manifests.git",
				Path:           "staging-usw2-k8s",
				TargetRevision: "refs/remotes/origin/pipeline",
				Name:           "control-manifest",
			}),
			hasErr: false,
		},
		{
			name: "local branch name as a TargetRevision",
			gitSync: newGitSync(v1alpha1.RepositoryPath{
				RepoUrl:        "https://github.com/numaproj-labs/numaplane-control-manifests.git",
				Path:           "staging-usw2-k8s",
				TargetRevision: "pipeline",
				Name:           "control-manifest",
			}),
			hasErr: false,
		},
		{
			name: "root path",
			gitSync: newGitSync(v1alpha1.RepositoryPath{
				RepoUrl:        "https://github.com/numaproj-labs/numaplane-control-manifests.git",
				Path:           "",
				TargetRevision: "pipeline",
				Name:           "control-manifest",
			}),
			hasErr: false,
		},
		{
			name: "unresolvable TargetRevision",
			gitSync: newGitSync(v1alpha1.RepositoryPath{
				RepoUrl:        "https://github.com/numaproj-labs/numaplane.git",
				Path:           "config/samples",
				TargetRevision: "unresolvable",
				Name:           "control-manifest",
			}),
			hasErr: true,
		},
		{
			name: "invalid path",
			gitSync: newGitSync(v1alpha1.RepositoryPath{
				RepoUrl:        "https://github.com/numaproj-labs/numaplane.git",
				Path:           "invalid_path",
				TargetRevision: "main",
				Name:           "control-manifest",
			}),
			hasErr: true,
		},
		{
			name: "Apply manifest from kustomize enabled repo",
			gitSync: newGitSync(v1alpha1.RepositoryPath{
				RepoUrl:        "https://github.com/numaproj/numaflow.git",
				Path:           "config/namespace-install",
				TargetRevision: "main",
				Name:           "numaflow",
			}),
			hasErr: false,
		},
	}
	t.Parallel()

	ctrl := gomock.NewController(t)
	defer ctrl.Finish()

	for _, tc := range testCases {

		t.Run(tc.name, func(t *testing.T) {
			repo := &tc.gitSync.Spec.RepositoryPath

			localRepoPath := getLocalRepoPath(tc.gitSync.Name)
			err := os.RemoveAll(localRepoPath)
			assert.Nil(t, err)
			r, cloneErr := cloneRepo(context.Background(), localRepoPath, repo)
			assert.Nil(t, cloneErr)
			client := mocksClient.NewMockClient(ctrl)

			// To break the continuous check of repo update, added the context timeout.
			ctx, cancel := context.WithTimeout(context.Background(), 3*time.Second)
			defer cancel()

			gitSync := &v1alpha1.GitSync{}
			client.EXPECT().Get(ctx, getNamespacedName(), gitSync).AnyTimes()
			client.EXPECT().ApplyResource(gomock.Any(), testNamespace).AnyTimes()
			client.EXPECT().StatusUpdate(ctx, gomock.Any()).AnyTimes()

			_, watchErr := watchRepo(ctx, r, tc.gitSync, client, repo, testNamespace, localRepoPath)
			if tc.hasErr {
				assert.NotNil(t, watchErr)
			} else {
				assert.Nil(t, watchErr)
			}
		})
	}
}

<<<<<<< HEAD
func TestApplyOwnerShipReference(t *testing.T) {
	resource := `apiVersion: v1
kind: Pod
metadata:
  name: frontend
  namespace: numaflow
spec:
  containers:
    - name: app
      image: images.my-company.example/app:v4
      resources:
        requests:
          memory: "64Mi"
          cpu: "250m"
        limits:
          memory: "128Mi"
          cpu: "500m"
    - name: log-aggregator
      image: images.my-company.example/log-aggregator:v6
      resources:
        requests:
          memory: "64Mi"
          cpu: "250m"
        limits:
          memory: "128Mi"
          cpu: "500m"`

	gitsync := &v1alpha1.GitSync{
		TypeMeta: metav1.TypeMeta{
			Kind:       "GitSync",
			APIVersion: "1",
		},
		ObjectMeta: metav1.ObjectMeta{Name: "gitsync-test", UID: "awew"},
		Spec:       v1alpha1.GitSyncSpec{},
		Status:     v1alpha1.GitSyncStatus{},
	}
	reference, err := ApplyOwnerShipReference(resource, gitsync)
	log.Println(string(reference))
	assert.Equal(t, `apiVersion: v1
kind: Pod
metadata:
  creationTimestamp: null
  name: frontend
  namespace: numaflow
  ownerReferences:
  - apiVersion: "1"
    blockOwnerDeletion: true
    controller: true
    kind: GitSync
    name: gitsync-test
    uid: awew
spec:
  containers:
  - image: images.my-company.example/app:v4
    name: app
    resources:
      limits:
        cpu: 500m
        memory: 128Mi
      requests:
        cpu: 250m
        memory: 64Mi
  - image: images.my-company.example/log-aggregator:v6
    name: log-aggregator
    resources:
      limits:
        cpu: 500m
        memory: 128Mi
      requests:
        cpu: 250m
        memory: 64Mi
status: {}
`, string(reference))
	assert.NoError(t, err)

}

func TestApplyOwnerShipReferenceJSON(t *testing.T) {
	resource := `{
  "apiVersion": "apps/v1",
  "kind": "Deployment",
  "metadata": {
    "name": "nginx-deployment"
  },
  "spec": {
    "selector": {
      "matchLabels": {
        "app": "nginx"
      }
    },
    "replicas": 2,
    "template": {
      "metadata": {
        "labels": {
          "app": "nginx"
        }
      },
      "spec": {
        "containers": [
          {
            "name": "nginx",
            "image": "nginx:1.14.2",
            "ports": [
              {
                "containerPort": 80
              }
            ]
          }
        ]
      }
    }
  }
}`

	gitsync := &v1alpha1.GitSync{
		TypeMeta: metav1.TypeMeta{
			Kind:       "GitSync",
			APIVersion: "1",
		},
		ObjectMeta: metav1.ObjectMeta{Name: "gitsync-test", UID: "awew"},
		Spec:       v1alpha1.GitSyncSpec{},
		Status:     v1alpha1.GitSyncStatus{},
	}
	reference, err := ApplyOwnerShipReference(resource, gitsync)
	log.Println(string(reference))
	assert.Equal(t, `apiVersion: apps/v1
kind: Deployment
metadata:
  creationTimestamp: null
  name: nginx-deployment
  ownerReferences:
  - apiVersion: "1"
    blockOwnerDeletion: true
    controller: true
    kind: GitSync
    name: gitsync-test
    uid: awew
spec:
  replicas: 2
  selector:
    matchLabels:
      app: nginx
  strategy: {}
  template:
    metadata:
      creationTimestamp: null
      labels:
        app: nginx
    spec:
      containers:
      - image: nginx:1.14.2
        name: nginx
        ports:
        - containerPort: 80
        resources: {}
status: {}
`, string(reference))
	assert.NoError(t, err)

=======
func TestGetSecret(t *testing.T) {
	ctrl := gomock.NewController(t)
	c := mocksClient.NewMockClient(ctrl)
	key := k8sClient.ObjectKey{
		Namespace: "testNamespace",
		Name:      "test-secret",
	}
	c.EXPECT().Get(context.TODO(), key, gomock.AssignableToTypeOf(&corev1.Secret{})).DoAndReturn(func(ctx context.Context, key k8sClient.ObjectKey, obj k8sClient.Object, opts ...k8sClient.GetOption) error {
		s := obj.(*corev1.Secret)
		s.Data = map[string][]byte{"username": []byte("admin"), "password": []byte("secret")}
		return nil
	})
	secret, err := getSecret(context.TODO(), c, "testNamespace", "test-secret")
	assert.Nil(t, err)
	assert.Equal(t, "admin", string(secret.Data["username"]))
>>>>>>> be42fe07
}<|MERGE_RESOLUTION|>--- conflicted
+++ resolved
@@ -28,7 +28,6 @@
 	metav1 "k8s.io/apimachinery/pkg/apis/meta/v1"
 	"k8s.io/apimachinery/pkg/types"
 	"k8s.io/client-go/kubernetes/scheme"
-	k8sClient "sigs.k8s.io/controller-runtime/pkg/client"
 
 	"github.com/numaproj-labs/numaplane/api/v1alpha1"
 	mocksClient "github.com/numaproj-labs/numaplane/internal/kubernetes/mocks"
@@ -628,7 +627,6 @@
 			}),
 			hasErr: false,
 		},
-<<<<<<< HEAD
 		/*
 			Uncomment this test post fixing new version as old version has wrong Api version in yaml file
 			{
@@ -642,29 +640,15 @@
 			},
 
 		*/
-=======
-		{
-			name: "tag name as a TargetRevision",
-			gitSync: newGitSync(v1alpha1.RepositoryPath{
-				RepoUrl:        "https://github.com/numaproj-labs/numaplane-control-manifests.git",
-				Path:           "staging-usw2-k8s",
-				TargetRevision: "v0.0.1",
-				Name:           "control-manifest",
-			}),
-			hasErr: false,
-		},
->>>>>>> be42fe07
+
 		{
 			name: "commit hash as a TargetRevision",
 			gitSync: newGitSync(v1alpha1.RepositoryPath{
 				RepoUrl:        "https://github.com/numaproj-labs/numaplane-control-manifests.git",
 				Path:           "staging-usw2-k8s",
-<<<<<<< HEAD
 				TargetRevision: "227c61991de37248802ab5b5486ce036d92b1aab",
-=======
-				TargetRevision: "7b68200947f2d2624797e56edf02c6d848bc48d1",
-				Name:           "control-manifest",
->>>>>>> be42fe07
+
+				Name: "control-manifest",
 			}),
 			hasErr: false,
 		},
@@ -765,7 +749,6 @@
 	}
 }
 
-<<<<<<< HEAD
 func TestApplyOwnerShipReference(t *testing.T) {
 	resource := `apiVersion: v1
 kind: Pod
@@ -802,7 +785,7 @@
 		Spec:       v1alpha1.GitSyncSpec{},
 		Status:     v1alpha1.GitSyncStatus{},
 	}
-	reference, err := ApplyOwnerShipReference(resource, gitsync)
+	reference, err := ApplyOwnershipReference(resource, gitsync)
 	log.Println(string(reference))
 	assert.Equal(t, `apiVersion: v1
 kind: Pod
@@ -889,7 +872,7 @@
 		Spec:       v1alpha1.GitSyncSpec{},
 		Status:     v1alpha1.GitSyncStatus{},
 	}
-	reference, err := ApplyOwnerShipReference(resource, gitsync)
+	reference, err := ApplyOwnershipReference(resource, gitsync)
 	log.Println(string(reference))
 	assert.Equal(t, `apiVersion: apps/v1
 kind: Deployment
@@ -925,21 +908,4 @@
 `, string(reference))
 	assert.NoError(t, err)
 
-=======
-func TestGetSecret(t *testing.T) {
-	ctrl := gomock.NewController(t)
-	c := mocksClient.NewMockClient(ctrl)
-	key := k8sClient.ObjectKey{
-		Namespace: "testNamespace",
-		Name:      "test-secret",
-	}
-	c.EXPECT().Get(context.TODO(), key, gomock.AssignableToTypeOf(&corev1.Secret{})).DoAndReturn(func(ctx context.Context, key k8sClient.ObjectKey, obj k8sClient.Object, opts ...k8sClient.GetOption) error {
-		s := obj.(*corev1.Secret)
-		s.Data = map[string][]byte{"username": []byte("admin"), "password": []byte("secret")}
-		return nil
-	})
-	secret, err := getSecret(context.TODO(), c, "testNamespace", "test-secret")
-	assert.Nil(t, err)
-	assert.Equal(t, "admin", string(secret.Data["username"]))
->>>>>>> be42fe07
 }