package git

import (
	"context"
	"fmt"
	"log"
	"os"
	"testing"
	"time"

<<<<<<< HEAD
	"github.com/go-git/go-git/v5"
	"github.com/go-git/go-git/v5/config"
	"github.com/go-git/go-git/v5/plumbing"
	"github.com/go-git/go-git/v5/plumbing/object"
	"github.com/go-git/go-git/v5/plumbing/transport/http"
	"github.com/go-git/go-git/v5/storage/memory"
=======
	v1 "github.com/numaproj-labs/numaplane/api/v1"
	"github.com/numaproj-labs/numaplane/tests/utils"
>>>>>>> 3de834c1
	"github.com/stretchr/testify/assert"

	v1 "github.com/numaproj-labs/numaplane/api/v1"
)

const (
	fileNameToBeWatched = "k8.yaml"
	path                = "config"
)

func Test_watchRepo(t *testing.T) {
	testCases := []struct {
		name     string
		repo     v1.RepositoryPath
		hasError bool
	}{
		// TODO: Need to have kubernetes fake client for enabling these test cases.
		//{
		//	name: "`main` as a TargetRevision",
		//	repo: v1.RepositoryPath{
		//		RepoUrl:        "https://github.com/numaproj-labs/numaplane.git",
		//		Path:           "config/samples",
		//		TargetRevision: "main",
		//	},
		//	hasError: false,
		//},
		//{
		//	name: "tag name as a TargetRevision",
		//	repo: v1.RepositoryPath{
		//		RepoUrl:        "https://github.com/go-git/go-git.git",
		//		Path:           ".github",
		//		TargetRevision: "v5.5.1",
		//	},
		//	hasError: false,
		//},
		//{
		//	name: "commit hash as a TargetRevision",
		//	repo: v1.RepositoryPath{
		//		RepoUrl:        "https://github.com/numaproj-labs/numaplane.git",
		//		Path:           "config/samples",
		//		TargetRevision: "8ed04cc87c3ab8f5d7d459f82e587da5a9192d20",
		//	},
		//	hasError: false,
		//},
		//{
		//	name: "remote branch name as a TargetRevision",
		//	repo: v1.RepositoryPath{
		//		RepoUrl:        "https://github.com/git-fixtures/basic.git",
		//		Path:           "go",
		//		TargetRevision: "refs/remotes/origin/branch",
		//	},
		//	hasError: false,
		//},
		//{
		//	name: "local branch name as a TargetRevision",
		//	repo: v1.RepositoryPath{
		//		RepoUrl:        "https://github.com/git-fixtures/basic.git",
		//		Path:           "go",
		//		TargetRevision: "branch",
		//	},
		//	hasError: false,
		//},
		//{
		//	name: "root path",
		//	repo: v1.RepositoryPath{
		//		RepoUrl:        "https://github.com/git-fixtures/basic.git",
		//		Path:           "",
		//		TargetRevision: "branch",
		//	},
		//	hasError: false,
		//},
		{
			name: "invalid repo",
			repo: v1.RepositoryPath{
				RepoUrl:        "https://invalid_repo.git",
				Path:           "path",
				TargetRevision: "main",
			},
			hasError: true,
		},
		{
			name: "unresolvable TargetRevision",
			repo: v1.RepositoryPath{
				RepoUrl:        "https://github.com/numaproj-labs/numaplane.git",
				Path:           "config/samples",
				TargetRevision: "unresolvable",
			},
			hasError: true,
		},
		{
			name: "invalid path",
			repo: v1.RepositoryPath{
				RepoUrl:        "https://github.com/numaproj-labs/numaplane.git",
				Path:           "invalid_path",
				TargetRevision: "main",
			},
			hasError: true,
		},
	}
	t.Parallel()
	gitsyncPr := GitSyncProcessor{
		gitSync:     v1.GitSync{},
		channels:    nil,
		k8Client:    nil,
		clusterName: "",
	}
	ctx, cancel := context.WithTimeout(context.Background(), 20*time.Second)
	defer cancel()
	for _, tc := range testCases {
		t.Run(tc.name, func(t *testing.T) {
<<<<<<< HEAD
			err := gitsyncPr.watchRepo(ctx, &tc.repo, "")
=======
			err := watchRepo(context.Background(), utils.GetTestRestConfig(), &tc.repo, "")
>>>>>>> 3de834c1
			if tc.hasError {
				assert.NotNil(t, err)
			} else {
				assert.Nil(t, err)
			}
		})
	}
}

func updateFileInBranch(repo *git.Repository, branchName, fileName, content string, author *object.Signature, tagName string) error {
	branchRef, err := repo.Reference(plumbing.NewBranchReferenceName(branchName), true)
	if err != nil {
		return fmt.Errorf("could not find branch: %v", err.Error())
	}

	w, err := repo.Worktree()
	if err != nil {
		return fmt.Errorf("could not get working tree: %v", err.Error())
	}

	err = w.Checkout(&git.CheckoutOptions{
		Branch: branchRef.Name(),
		Force:  true,
	})
	if err != nil {
		return fmt.Errorf("could not checkout branch: %v", err)
	}

	filePath := w.Filesystem.Join("temp", fileName)

	// Read the existing content from the file
	existingContent, err := os.ReadFile(filePath)
	if err != nil {
		return fmt.Errorf("could not read existing file: %v", err)
	}
	combinedContent := append(existingContent, []byte(content)...)
	err = os.WriteFile(filePath, combinedContent, 0644)
	if err != nil {
		return fmt.Errorf("could not write to file: %v", err)
	}

	_, err = w.Add(fileName)
	if err != nil {
		return fmt.Errorf("could not stage file: %v", err)
	}

	commit, err := w.Commit("Update file "+fileName, &git.CommitOptions{
		Author: author,
	})
	if err != nil {
		return fmt.Errorf("could not commit changes: %v", err)
	}

	_, err = repo.CreateTag(tagName, commit, &git.CreateTagOptions{
		Message: "Tag for " + fileName,
		Tagger:  author,
	})
	if err != nil {
		return fmt.Errorf("could not create tag: %v", err)
	}

	err = repo.Push(&git.PushOptions{
		RemoteName: "origin",
		RefSpecs: []config.RefSpec{
			config.RefSpec(branchRef.Name() + ":" + branchRef.Name()),
			config.RefSpec("refs/tags/" + tagName + ":refs/tags/" + tagName),
		},
		Auth: &http.BasicAuth{
			Username: "shubhamdixit863",
			Password: "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",
		},
	})
	if err != nil {
		if err == git.NoErrAlreadyUpToDate {
			return fmt.Errorf("already up-to-date %s", err.Error())
		} else {
			return fmt.Errorf("could not push to remote: %v", err)
		}
	}
	return nil
}

func getCommitHashAndRepo() (*git.Repository, string, error) {
	r, err := git.PlainClone("temp", false, &git.CloneOptions{
		URL:          "https://github.com/shubhamdixit863/testingrepo",
		SingleBranch: true,
	})
	if err != nil {
		return nil, "", err
	}

	// The revision can be a branch, a tag, or a commit hash
	h, err := r.ResolveRevision("main")
	if err != nil {
		return nil, "", err
	}
	return r, h.String(), nil
}

func TestGetLatestCommit(t *testing.T) {
	r, err := git.Clone(memory.NewStorage(), nil, &git.CloneOptions{
		URL:          "https://github.com/shubhamdixit863/testingrepo",
		SingleBranch: true,
	})
	assert.Nil(t, err)
	commit, err := getLatestCommit(r, "main")
	assert.Nil(t, err)
	log.Println(commit.String())
	assert.Equal(t, 40, len(commit.String()))
}

/*
func TestCheckForRepoUpdatesBranch(t *testing.T) {
	source := rand.NewSource(time.Now().UnixNano())
	rng := rand.New(source)
	randomFloat := rng.Float64()
	roundedFloat := math.Round(randomFloat*100) / 100
	tag := fmt.Sprintf("v%f", roundedFloat)
	r, lastCommitHash, err := getCommitHashAndRepo()
	assert.Nil(t, err)

	signature := &object.Signature{
		Name:  "test",
		Email: "shubhamdixit863@gmail.com",
		When:  time.Now(),
	}
	err = updateFileInBranch(r, "main", fmt.Sprintf("%s/%s", path, fileNameToBeWatched), "test 12-2-2 test", signature, tag)
	assert.Nil(t, err)

	path := &v1.RepositoryPath{
		Name:           "test",
		RepoUrl:        "https://github.com/shubhamdixit863/testingrepo",
		Path:           "config",
		TargetRevision: "main",
	}

	commitStatus := make(map[string]v1.CommitStatus)
	commitStatus["test"] = v1.CommitStatus{
		Hash:     lastCommitHash,
		Synced:   true,
		SyncTime: metav1.Time{},
		Error:    "",
	}
	status := &v1.GitSyncStatus{
		Phase:        "",
		Conditions:   nil,
		Message:      "",
		CommitStatus: commitStatus,
	}

	_, err = CheckForRepoUpdates(r, path, status, context.Background())
	assert.Nil(t, err)

	err = os.RemoveAll("temp")
	assert.Nil(t, err)

}

func TestCheckForRepoUpdatesVersion(t *testing.T) {
	source := rand.NewSource(time.Now().UnixNano())
	rng := rand.New(source)
	randomFloat := rng.Float64()
	roundedFloat := math.Round(randomFloat*100) / 100
	tag := fmt.Sprintf("v%f", roundedFloat)
	r, lastCommitHash, err := getCommitHashAndRepo()
	assert.Nil(t, err)

	signature := &object.Signature{
		Name:  "test",
		Email: "shubhamdixit863@gmail.com",
		When:  time.Now(),
	}
	err = updateFileInBranch(r, "main", fmt.Sprintf("%s/%s", path, fileNameToBeWatched), "test 12-2-2 test", signature, tag)
	assert.Nil(t, err)

	path := &v1.RepositoryPath{
		Name:           "test",
		RepoUrl:        "https://github.com/shubhamdixit863/testingrepo",
		Path:           "config",
		TargetRevision: tag,
	}

	commitStatus := make(map[string]v1.CommitStatus)
	commitStatus["test"] = v1.CommitStatus{
		Hash:     lastCommitHash,
		Synced:   true,
		SyncTime: metav1.Time{},
		Error:    "",
	}
	status := &v1.GitSyncStatus{
		Phase:        "",
		Conditions:   nil,
		Message:      "",
		CommitStatus: commitStatus,
	}

	_, err = CheckForRepoUpdates(r, path, status, context.Background())
	assert.Nil(t, err)

	err = os.RemoveAll("temp")
	assert.Nil(t, err)

}


*/

func TestPopulateResourceMap(t *testing.T) {
	testCases := []struct {
		name      string
		resources []string
		expected  map[string]string
	}{
		{
			name: "Basic test",
			resources: []string{
				`apiVersion: v1
kind: Pod
metadata:
  name: frontend
  namespace: numaflow
spec:
  containers:
    - name: app
      image: images.my-company.example/app:v4
      resources:
        requests:
          memory: "64Mi"
          cpu: "250m"
        limits:
          memory: "128Mi"
          cpu: "500m"
    - name: log-aggregator
      image: images.my-company.example/log-aggregator:v6
      resources:
        requests:
          memory: "64Mi"
          cpu: "250m"
        limits:
          memory: "128Mi"
          cpu: "500m"`,
				`apiVersion: v1
kind: Service
metadata:
  name: my-service
  namespace: numaflow`,
			},
			expected: map[string]string{"numaflow-frontend": `apiVersion: v1
kind: Pod
metadata:
  name: frontend
  namespace: numaflow
spec:
  containers:
    - name: app
      image: images.my-company.example/app:v4
      resources:
        requests:
          memory: "64Mi"
          cpu: "250m"
        limits:
          memory: "128Mi"
          cpu: "500m"
    - name: log-aggregator
      image: images.my-company.example/log-aggregator:v6
      resources:
        requests:
          memory: "64Mi"
          cpu: "250m"
        limits:
          memory: "128Mi"
          cpu: "500m"`, "numaflow-my-service": `apiVersion: v1
kind: Service
metadata:
  name: my-service
  namespace: numaflow`},
		},
	}
	for _, tc := range testCases {
		t.Run(tc.name, func(t *testing.T) {
			resourceMap := make(map[string]string)
			err := populateResourceMap(tc.resources, resourceMap)
			assert.Nil(t, err)
			assert.Equal(t, resourceMap, tc.expected)
		})
	}
}

func TestGetResourceName(t *testing.T) {
	testCases := []struct {
		name     string
		yaml     string
		expected string
	}{
		{
			name: "Pod with namespace",
			yaml: `apiVersion: v1
kind: Pod
metadata:
  name: frontend
  namespace: production`,
			expected: "production-frontend",
		},
		{
			name: "Service without namespace",
			yaml: `apiVersion: v1
kind: Service
metadata:
  name: my-service`,
			expected: "default-my-service",
		},
	}

	for _, tc := range testCases {
		t.Run(tc.name, func(t *testing.T) {
			resourceName, err := getResourceName(tc.yaml)
			assert.Nil(t, err)
			assert.Equal(t, tc.expected, resourceName, "Extracted resource name should match expected")
		})
	}
}<|MERGE_RESOLUTION|>--- conflicted
+++ resolved
@@ -2,32 +2,28 @@
 
 import (
 	"context"
-	"fmt"
 	"log"
-	"os"
 	"testing"
 	"time"
 
-<<<<<<< HEAD
 	"github.com/go-git/go-git/v5"
-	"github.com/go-git/go-git/v5/config"
-	"github.com/go-git/go-git/v5/plumbing"
-	"github.com/go-git/go-git/v5/plumbing/object"
-	"github.com/go-git/go-git/v5/plumbing/transport/http"
 	"github.com/go-git/go-git/v5/storage/memory"
-=======
+	metav1 "k8s.io/apimachinery/pkg/apis/meta/v1"
+
+	"github.com/stretchr/testify/assert"
+
 	v1 "github.com/numaproj-labs/numaplane/api/v1"
 	"github.com/numaproj-labs/numaplane/tests/utils"
->>>>>>> 3de834c1
-	"github.com/stretchr/testify/assert"
-
-	v1 "github.com/numaproj-labs/numaplane/api/v1"
 )
+
+/*
 
 const (
 	fileNameToBeWatched = "k8.yaml"
 	path                = "config"
 )
+
+*/
 
 func Test_watchRepo(t *testing.T) {
 	testCases := []struct {
@@ -119,21 +115,17 @@
 		},
 	}
 	t.Parallel()
-	gitsyncPr := GitSyncProcessor{
-		gitSync:     v1.GitSync{},
-		channels:    nil,
-		k8Client:    nil,
-		clusterName: "",
-	}
 	ctx, cancel := context.WithTimeout(context.Background(), 20*time.Second)
 	defer cancel()
+	gitSync := v1.GitSync{
+		TypeMeta:   metav1.TypeMeta{},
+		ObjectMeta: metav1.ObjectMeta{},
+		Spec:       v1.GitSyncSpec{},
+		Status:     v1.GitSyncStatus{},
+	}
 	for _, tc := range testCases {
 		t.Run(tc.name, func(t *testing.T) {
-<<<<<<< HEAD
-			err := gitsyncPr.watchRepo(ctx, &tc.repo, "")
-=======
-			err := watchRepo(context.Background(), utils.GetTestRestConfig(), &tc.repo, "")
->>>>>>> 3de834c1
+			err := watchRepo(ctx, utils.GetTestRestConfig(), &gitSync, &tc.repo, "")
 			if tc.hasError {
 				assert.NotNil(t, err)
 			} else {
@@ -143,96 +135,97 @@
 	}
 }
 
-func updateFileInBranch(repo *git.Repository, branchName, fileName, content string, author *object.Signature, tagName string) error {
-	branchRef, err := repo.Reference(plumbing.NewBranchReferenceName(branchName), true)
-	if err != nil {
-		return fmt.Errorf("could not find branch: %v", err.Error())
-	}
-
-	w, err := repo.Worktree()
-	if err != nil {
-		return fmt.Errorf("could not get working tree: %v", err.Error())
-	}
-
-	err = w.Checkout(&git.CheckoutOptions{
-		Branch: branchRef.Name(),
-		Force:  true,
-	})
-	if err != nil {
-		return fmt.Errorf("could not checkout branch: %v", err)
-	}
-
-	filePath := w.Filesystem.Join("temp", fileName)
-
-	// Read the existing content from the file
-	existingContent, err := os.ReadFile(filePath)
-	if err != nil {
-		return fmt.Errorf("could not read existing file: %v", err)
-	}
-	combinedContent := append(existingContent, []byte(content)...)
-	err = os.WriteFile(filePath, combinedContent, 0644)
-	if err != nil {
-		return fmt.Errorf("could not write to file: %v", err)
-	}
-
-	_, err = w.Add(fileName)
-	if err != nil {
-		return fmt.Errorf("could not stage file: %v", err)
-	}
-
-	commit, err := w.Commit("Update file "+fileName, &git.CommitOptions{
-		Author: author,
-	})
-	if err != nil {
-		return fmt.Errorf("could not commit changes: %v", err)
-	}
-
-	_, err = repo.CreateTag(tagName, commit, &git.CreateTagOptions{
-		Message: "Tag for " + fileName,
-		Tagger:  author,
-	})
-	if err != nil {
-		return fmt.Errorf("could not create tag: %v", err)
-	}
-
-	err = repo.Push(&git.PushOptions{
-		RemoteName: "origin",
-		RefSpecs: []config.RefSpec{
-			config.RefSpec(branchRef.Name() + ":" + branchRef.Name()),
-			config.RefSpec("refs/tags/" + tagName + ":refs/tags/" + tagName),
-		},
-		Auth: &http.BasicAuth{
-			Username: "shubhamdixit863",
-			Password: "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",
-		},
-	})
-	if err != nil {
-		if err == git.NoErrAlreadyUpToDate {
-			return fmt.Errorf("already up-to-date %s", err.Error())
-		} else {
-			return fmt.Errorf("could not push to remote: %v", err)
-		}
-	}
-	return nil
-}
-
-func getCommitHashAndRepo() (*git.Repository, string, error) {
-	r, err := git.PlainClone("temp", false, &git.CloneOptions{
-		URL:          "https://github.com/shubhamdixit863/testingrepo",
-		SingleBranch: true,
-	})
-	if err != nil {
-		return nil, "", err
-	}
-
-	// The revision can be a branch, a tag, or a commit hash
-	h, err := r.ResolveRevision("main")
-	if err != nil {
-		return nil, "", err
-	}
-	return r, h.String(), nil
-}
-
+/*
+	func updateFileInBranch(repo *git.Repository, branchName, fileName, content string, author *object.Signature, tagName string) error {
+		branchRef, err := repo.Reference(plumbing.NewBranchReferenceName(branchName), true)
+		if err != nil {
+			return fmt.Errorf("could not find branch: %v", err.Error())
+		}
+
+		w, err := repo.Worktree()
+		if err != nil {
+			return fmt.Errorf("could not get working tree: %v", err.Error())
+		}
+
+		err = w.Checkout(&git.CheckoutOptions{
+			Branch: branchRef.Name(),
+			Force:  true,
+		})
+		if err != nil {
+			return fmt.Errorf("could not checkout branch: %v", err)
+		}
+
+		filePath := w.Filesystem.Join("temp", fileName)
+
+		// Read the existing content from the file
+		existingContent, err := os.ReadFile(filePath)
+		if err != nil {
+			return fmt.Errorf("could not read existing file: %v", err)
+		}
+		combinedContent := append(existingContent, []byte(content)...)
+		err = os.WriteFile(filePath, combinedContent, 0644)
+		if err != nil {
+			return fmt.Errorf("could not write to file: %v", err)
+		}
+
+		_, err = w.Add(fileName)
+		if err != nil {
+			return fmt.Errorf("could not stage file: %v", err)
+		}
+
+		commit, err := w.Commit("Update file "+fileName, &git.CommitOptions{
+			Author: author,
+		})
+		if err != nil {
+			return fmt.Errorf("could not commit changes: %v", err)
+		}
+
+		_, err = repo.CreateTag(tagName, commit, &git.CreateTagOptions{
+			Message: "Tag for " + fileName,
+			Tagger:  author,
+		})
+		if err != nil {
+			return fmt.Errorf("could not create tag: %v", err)
+		}
+
+		err = repo.Push(&git.PushOptions{
+			RemoteName: "origin",
+			RefSpecs: []config.RefSpec{
+				config.RefSpec(branchRef.Name() + ":" + branchRef.Name()),
+				config.RefSpec("refs/tags/" + tagName + ":refs/tags/" + tagName),
+			},
+			Auth: &http.BasicAuth{
+				Username: "shubhamdixit863",
+				Password: "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",
+			},
+		})
+		if err != nil {
+			if err == git.NoErrAlreadyUpToDate {
+				return fmt.Errorf("already up-to-date %s", err.Error())
+			} else {
+				return fmt.Errorf("could not push to remote: %v", err)
+			}
+		}
+		return nil
+	}
+
+	func getCommitHashAndRepo() (*git.Repository, string, error) {
+		r, err := git.PlainClone("temp", false, &git.CloneOptions{
+			URL:          "https://github.com/shubhamdixit863/testingrepo",
+			SingleBranch: true,
+		})
+		if err != nil {
+			return nil, "", err
+		}
+
+		// The revision can be a branch, a tag, or a commit hash
+		h, err := r.ResolveRevision("main")
+		if err != nil {
+			return nil, "", err
+		}
+		return r, h.String(), nil
+	}
+*/
 func TestGetLatestCommit(t *testing.T) {
 	r, err := git.Clone(memory.NewStorage(), nil, &git.CloneOptions{
 		URL:          "https://github.com/shubhamdixit863/testingrepo",
