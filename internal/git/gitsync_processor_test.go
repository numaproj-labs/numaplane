package git

import (
<<<<<<< HEAD
	"context"
	"fmt"
	"log"
	"math"
	"math/rand"
	"os"
	"path/filepath"
=======
>>>>>>> 5930b818
	"testing"
	"time"

	"github.com/go-git/go-billy/v5/osfs"
	"github.com/go-git/go-git/v5/config"
	"github.com/go-git/go-git/v5/plumbing"
	"github.com/go-git/go-git/v5/plumbing/cache"
	"github.com/go-git/go-git/v5/plumbing/object"
	"github.com/go-git/go-git/v5/storage/filesystem"

	"github.com/go-git/go-git/v5"
	"github.com/go-git/go-git/v5/storage/memory"
	metav1 "k8s.io/apimachinery/pkg/apis/meta/v1"

	"github.com/stretchr/testify/assert"

<<<<<<< HEAD
	v1 "github.com/numaproj-labs/numaplane/api/v1"
	"github.com/numaproj-labs/numaplane/tests/utils"
)

const (
	fileNameToBeWatched = "k8.yaml"
	path                = "config"
	remoteRepo          = "temp/remote"
	localRepo           = "temp/local"
	defaultNameSpace    = "numaflowtest"
)

var kubernetesYamlString = `apiVersion: v1
kind: Service
metadata:
  name: my-nginx-svc
  labels:
    app: nginx
spec:
  type: LoadBalancer
  ports:
  - port: 80
  selector:
    app: nginx
---
apiVersion: apps/v1
kind: Deployment
metadata:
  name: my-nginx
  labels:
    app: nginx
spec:
  replicas: 3
  selector:
    matchLabels:
      app: nginx
  template:
    metadata:
      labels:
        app: nginx
    spec:
      containers:
      - name: nginx
        image: nginx:1.14.2
        ports:
        - containerPort: 80
`

func Test_watchRepo(t *testing.T) {
=======
	"github.com/stretchr/testify/assert"
	appv1 "k8s.io/api/apps/v1"
	corev1 "k8s.io/api/core/v1"
	"k8s.io/client-go/kubernetes/scheme"

	v1 "github.com/numaproj-labs/numaplane/api/v1"
)

func init() {
	_ = v1.AddToScheme(scheme.Scheme)
	_ = appv1.AddToScheme(scheme.Scheme)
	_ = corev1.AddToScheme(scheme.Scheme)
}

func Test_cloneRepo(t *testing.T) {
>>>>>>> 5930b818
	testCases := []struct {
		name   string
		repo   v1.RepositoryPath
		hasErr bool
	}{
		{
			name: "valid repo",
			repo: v1.RepositoryPath{
				RepoUrl: "https://github.com/numaproj-labs/numaplane.git",
			},
			hasErr: false,
		},
		{
			name: "invalid repo",
			repo: v1.RepositoryPath{
				RepoUrl: "https://invalid_repo.git",
			},
			hasErr: true,
		},
	}

	t.Parallel()
	ctx, cancel := context.WithTimeout(context.Background(), 20*time.Second)
	defer cancel()
	gitSync := v1.GitSync{
		TypeMeta:   metav1.TypeMeta{},
		ObjectMeta: metav1.ObjectMeta{},
		Spec:       v1.GitSyncSpec{},
		Status:     v1.GitSyncStatus{},
	}
	for _, tc := range testCases {
		t.Run(tc.name, func(t *testing.T) {
<<<<<<< HEAD
			err := watchRepo(ctx, utils.GetTestRestConfig(), &gitSync, &tc.repo, "")
			if tc.hasError {
=======
			r, err := cloneRepo(&tc.repo)
			if tc.hasErr {
>>>>>>> 5930b818
				assert.NotNil(t, err)
			} else {
				assert.Nil(t, err)
				assert.NotNil(t, r)
			}
		})
	}
}

<<<<<<< HEAD
func updateFileInBranch(repo *git.Repository, branchName, fileName, content string, author *object.Signature, tagName string) error {
	branchRef, err := repo.Reference(plumbing.NewBranchReferenceName(branchName), true)
	if err != nil {
		return fmt.Errorf("could not find branch: %v", err.Error())
	}

	w, err := repo.Worktree()
	if err != nil {
		return fmt.Errorf("could not get working tree: %v", err.Error())
	}

	err = w.Checkout(&git.CheckoutOptions{
		Branch: branchRef.Name(),
		Force:  true,
	})
	if err != nil {
		return fmt.Errorf("could not checkout branch: %v", err)
	}

	filePath := w.Filesystem.Join(localRepo, fileName)

	// Read the existing content from the file
	existingContent, err := os.ReadFile(filePath)
	if err != nil {
		return fmt.Errorf("could not read existing file: %v", err)
	}
	combinedContent := append(existingContent, []byte(content)...)
	err = os.WriteFile(filePath, combinedContent, 0644)
	if err != nil {
		return fmt.Errorf("could not write to file: %v", err)
	}

	_, err = w.Add(fileName)
	if err != nil {
		return fmt.Errorf("could not stage file: %v", err)
	}

	commit, err := w.Commit("Update file "+fileName, &git.CommitOptions{
		Author: author,
	})
	if err != nil {
		return fmt.Errorf("could not commit changes: %v", err)
	}

	_, err = repo.CreateTag(tagName, commit, &git.CreateTagOptions{
		Message: "Tag for " + fileName,
		Tagger:  author,
	})
	if err != nil {
		return fmt.Errorf("could not create tag: %v", err)
	}

	err = repo.Push(&git.PushOptions{
		RemoteName: "origin",
		RefSpecs: []config.RefSpec{
			config.RefSpec(branchRef.Name() + ":" + branchRef.Name()),
			config.RefSpec("refs/tags/" + tagName + ":refs/tags/" + tagName),
		},
	})
	if err != nil {
		if err == git.NoErrAlreadyUpToDate {
			return fmt.Errorf("already up-to-date %s", err.Error())
		} else {
			return fmt.Errorf("could not push to remote: %v", err)
		}
	}
	return nil
}

func getCommitHashAndRepo() (*git.Repository, string, error) {
	_, err := git.Init(filesystem.NewStorage(osfs.New(remoteRepo), cache.NewObjectLRUDefault()), nil)
	if err != nil {
		log.Println("error initializing remote", err)
		return nil, "", err
	}

	r, err := git.PlainInit(localRepo, false)
	if err != nil {
		log.Println("error initializing local", err)

		return nil, "", err
	}

	absolutePath, err := filepath.Abs(remoteRepo)
	if err != nil {
		log.Println("error getting absolute path ", err)

		return nil, "", err
	}

	_, err = r.CreateRemote(&config.RemoteConfig{
		Name: "origin",
		URLs: []string{fmt.Sprintf("file://%s", absolutePath)},
	})
	if err != nil {
		log.Println("error creating remote", err)

		return nil, "", err
	}

	w, err := r.Worktree()
	if err != nil {
		log.Println("error getting work tree", err)
		return nil, "", err
	}

	directory := filepath.Join(localRepo, "config")
	filename := filepath.Join(directory, "k8.yaml")

	err = os.MkdirAll(directory, 0755)
	if err != nil {
		log.Println("error creating directory", err)
		return nil, "", err
	}
	err = os.WriteFile(filename, []byte(""), 0644)
	if err != nil {
		log.Println(err)

		return nil, "", err
	}

	// Add the file and commit
	_, err = w.Add("config/k8.yaml")
	if err != nil {
		log.Println("error adding file", err)

		return nil, "", err
	}
	commit, err := w.Commit("Initial commit", &git.CommitOptions{
		Author: &object.Signature{
			Name:  "test",
			Email: "test@test.com",
			When:  time.Now(),
		},
	})
	if err != nil {
		log.Println(err)

		return nil, "", err
	}

	log.Println(commit)
	// push to main branch in remote
	branch := "master"
	branchRe := fmt.Sprintf("refs/heads/%s:refs/heads/%s", branch, branch)
	err = r.Push(&git.PushOptions{
		RemoteName: "origin",
		RefSpecs: []config.RefSpec{
			config.RefSpec(branchRe),
		},
	})
	if err != nil {
		log.Println("error pushing to remote", err)

		return nil, "", err
	}

	h, err := r.ResolveRevision("master")
	if err != nil {
		log.Println("reference resolving issue", err)

		return nil, "", err
	}

	return r, h.String(), nil
}

func TestGetLatestCommit(t *testing.T) {
	r, err := git.Clone(memory.NewStorage(), nil, &git.CloneOptions{
		URL:          "https://github.com/shubhamdixit863/testingrepo",
		SingleBranch: true,
	})
	assert.Nil(t, err)
	commit, err := getLatestCommit(r, "main")
	assert.Nil(t, err)
	log.Println(commit.String())
	assert.Equal(t, 40, len(commit.String()))
}

func TestCheckForRepoUpdatesBranch(t *testing.T) {
	source := rand.NewSource(time.Now().UnixNano())
	rng := rand.New(source)
	randomFloat := rng.Float64()
	roundedFloat := math.Round(randomFloat*100) / 100
	tag := fmt.Sprintf("v%f", roundedFloat)
	r, lastCommitHash, err := getCommitHashAndRepo()
	assert.Nil(t, err)

	signature := &object.Signature{
		Name:  "test",
		Email: "test@test.com",
		When:  time.Now(),
	}
	err = updateFileInBranch(r, "master", fmt.Sprintf("%s/%s", path, fileNameToBeWatched), kubernetesYamlString, signature, tag)
	assert.Nil(t, err)
	absolutePath, err := filepath.Abs(remoteRepo)
	assert.Nil(t, err)
	path := &v1.RepositoryPath{
		Name:           "test",
		RepoUrl:        fmt.Sprintf("file:///%s", absolutePath),
		Path:           "config",
		TargetRevision: "master",
	}

	commitStatus := make(map[string]v1.CommitStatus)
	commitStatus["test"] = v1.CommitStatus{
		Hash:     lastCommitHash,
		Synced:   true,
		SyncTime: metav1.Time{},
		Error:    "",
	}
	status := &v1.GitSyncStatus{
		Phase:        "",
		Conditions:   nil,
		Message:      "",
		CommitStatus: commitStatus,
	}

	patchedContent, err := CheckForRepoUpdates(context.Background(), r, path, status, defaultNameSpace)
	assert.Nil(t, err)
	assert.Equal(t, kubernetesYamlString, fmt.Sprintf("%s---%s", patchedContent.After[fmt.Sprintf("%s/my-nginx-svc", defaultNameSpace)], patchedContent.After[fmt.Sprintf("%s/my-nginx", defaultNameSpace)]))

	err = os.RemoveAll("temp")
	assert.Nil(t, err)

}

func TestCheckForRepoUpdatesVersion(t *testing.T) {
	source := rand.NewSource(time.Now().UnixNano())
	rng := rand.New(source)
	randomFloat := rng.Float64()
	roundedFloat := math.Round(randomFloat*100) / 100
	tag := fmt.Sprintf("v%f", roundedFloat)
	r, lastCommitHash, err := getCommitHashAndRepo()
	assert.Nil(t, err)

	signature := &object.Signature{
		Name:  "test",
		Email: "test@test.com",
		When:  time.Now(),
	}
	err = updateFileInBranch(r, "master", fmt.Sprintf("%s/%s", path, fileNameToBeWatched), kubernetesYamlString, signature, tag)
	assert.Nil(t, err)
	absolutePath, err := filepath.Abs(remoteRepo)

	assert.Nil(t, err)

	path := &v1.RepositoryPath{
		Name:           "test",
		RepoUrl:        fmt.Sprintf("file:///%s", absolutePath),
		Path:           "config",
		TargetRevision: tag,
	}

	commitStatus := make(map[string]v1.CommitStatus)
	commitStatus["test"] = v1.CommitStatus{
		Hash:     lastCommitHash,
		Synced:   true,
		SyncTime: metav1.Time{},
		Error:    "",
	}
	status := &v1.GitSyncStatus{
		Phase:        "",
		Conditions:   nil,
		Message:      "",
		CommitStatus: commitStatus,
	}

	patchedContent, err := CheckForRepoUpdates(context.Background(), r, path, status, defaultNameSpace)

	assert.Nil(t, err)
	assert.Equal(t, kubernetesYamlString, fmt.Sprintf("%s---%s", patchedContent.After[fmt.Sprintf("%s/my-nginx-svc", defaultNameSpace)], patchedContent.After[fmt.Sprintf("%s/my-nginx", defaultNameSpace)]))
	err = os.RemoveAll("temp")
	assert.Nil(t, err)

}

func TestPopulateResourceMap(t *testing.T) {
	testCases := []struct {
		name      string
		resources []string
		expected  map[string]string
	}{
		{
			name: "Basic test",
			resources: []string{
				`apiVersion: v1
kind: Pod
metadata:
  name: frontend
  namespace: numaflow
spec:
  containers:
    - name: app
      image: images.my-company.example/app:v4
      resources:
        requests:
          memory: "64Mi"
          cpu: "250m"
        limits:
          memory: "128Mi"
          cpu: "500m"
    - name: log-aggregator
      image: images.my-company.example/log-aggregator:v6
      resources:
        requests:
          memory: "64Mi"
          cpu: "250m"
        limits:
          memory: "128Mi"
          cpu: "500m"`,
				`apiVersion: v1
kind: Service
metadata:
  name: my-service
  namespace: numaflow`,
			},
			expected: map[string]string{"numaflow/frontend": `apiVersion: v1
kind: Pod
metadata:
  name: frontend
  namespace: numaflow
spec:
  containers:
    - name: app
      image: images.my-company.example/app:v4
      resources:
        requests:
          memory: "64Mi"
          cpu: "250m"
        limits:
          memory: "128Mi"
          cpu: "500m"
    - name: log-aggregator
      image: images.my-company.example/log-aggregator:v6
      resources:
        requests:
          memory: "64Mi"
          cpu: "250m"
        limits:
          memory: "128Mi"
          cpu: "500m"`, "numaflow/my-service": `apiVersion: v1
kind: Service
metadata:
  name: my-service
  namespace: numaflow`},
		},
	}
	for _, tc := range testCases {
		t.Run(tc.name, func(t *testing.T) {
			resourceMap := make(map[string]string)
			for _, re := range tc.resources {
				err := populateResourceMap([]byte(re), resourceMap, defaultNameSpace)
				assert.Nil(t, err)
			}

			assert.Equal(t, resourceMap, tc.expected)
		})
	}
}

func TestGetResourceName(t *testing.T) {
	testCases := []struct {
		name     string
		yaml     string
		expected string
	}{
		{
			name: "Pod with namespace",
			yaml: `apiVersion: v1
kind: Pod
metadata:
  name: frontend
  namespace: production`,
			expected: "production/frontend",
		},
		{
			name: "Service without namespace",
			yaml: `apiVersion: v1
kind: Service
metadata:
  name: my-service`,
			expected: fmt.Sprintf("%s/my-service", defaultNameSpace),
		},
	}

	for _, tc := range testCases {
		t.Run(tc.name, func(t *testing.T) {
			resourceName, err := getResourceName(tc.yaml, defaultNameSpace)
			assert.Nil(t, err)
			assert.Equal(t, tc.expected, resourceName, "Extracted resource name should match expected")
		})
	}
}
=======
// TODO: re-enable after https://github.com/numaproj-labs/numaplane/issues/56
//const (
//	testGitSyncName = "test-gitsync"
//	testNamespace   = "test-ns"
//)
//
//func newGitSync(repo v1.RepositoryPath) *v1.GitSync {
//	return &v1.GitSync{
//		TypeMeta: metav1.TypeMeta{},
//		ObjectMeta: metav1.ObjectMeta{
//			Namespace: testNamespace,
//			Name:      testGitSyncName,
//		},
//		Spec: v1.GitSyncSpec{
//			RepositoryPaths: []v1.RepositoryPath{
//				repo,
//			},
//		},
//		Status: v1.GitSyncStatus{},
//	}
//}
//
//func Test_watchRepo(t *testing.T) {
//	testCases := []struct {
//		name    string
//		gitSync *v1.GitSync
//		hasErr  bool
//	}{
//		{
//			name: "`main` as a TargetRevision",
//			gitSync: newGitSync(v1.RepositoryPath{
//				RepoUrl:        "https://github.com/numaproj-labs/numaplane-control-manifests.git",
//				Path:           "staging-usw2-k8s",
//				TargetRevision: "main",
//			}),
//			hasErr: false,
//		},
//		{
//			name: "tag name as a TargetRevision",
//			gitSync: newGitSync(v1.RepositoryPath{
//				RepoUrl:        "https://github.com/numaproj-labs/numaplane-control-manifests.git",
//				Path:           "staging-usw2-k8s",
//				TargetRevision: "v0.0.1",
//			}),
//			hasErr: false,
//		},
//		{
//			name: "commit hash as a TargetRevision",
//			gitSync: newGitSync(v1.RepositoryPath{
//				RepoUrl:        "https://github.com/numaproj-labs/numaplane-control-manifests.git",
//				Path:           "staging-usw2-k8s",
//				TargetRevision: "7b68200947f2d2624797e56edf02c6d848bc48d1",
//			}),
//			hasErr: false,
//		},
//		{
//			name: "remote branch name as a TargetRevision",
//			gitSync: newGitSync(v1.RepositoryPath{
//				RepoUrl:        "https://github.com/numaproj-labs/numaplane-control-manifests.git",
//				Path:           "staging-usw2-k8s",
//				TargetRevision: "refs/remotes/origin/pipeline",
//			}),
//			hasErr: false,
//		},
//		{
//			name: "local branch name as a TargetRevision",
//			gitSync: newGitSync(v1.RepositoryPath{
//				RepoUrl:        "https://github.com/numaproj-labs/numaplane-control-manifests.git",
//				Path:           "staging-usw2-k8s",
//				TargetRevision: "pipeline",
//			}),
//			hasErr: false,
//		},
//		{
//			name: "root path",
//			gitSync: newGitSync(v1.RepositoryPath{
//				RepoUrl:        "https://github.com/numaproj-labs/numaplane-control-manifests.git",
//				Path:           "",
//				TargetRevision: "pipeline",
//			}),
//			hasErr: false,
//		},
//		{
//			name: "unresolvable TargetRevision",
//			gitSync: newGitSync(v1.RepositoryPath{
//				RepoUrl:        "https://github.com/numaproj-labs/numaplane.git",
//				Path:           "config/samples",
//				TargetRevision: "unresolvable",
//			}),
//			hasErr: true,
//		},
//		{
//			name: "invalid path",
//			gitSync: newGitSync(v1.RepositoryPath{
//				RepoUrl:        "https://github.com/numaproj-labs/numaplane.git",
//				Path:           "invalid_path",
//				TargetRevision: "main",
//			}),
//			hasErr: true,
//		},
//	}
//	t.Parallel()
//	for _, tc := range testCases {
//
//		t.Run(tc.name, func(t *testing.T) {
//			repo := &tc.gitSync.Spec.RepositoryPaths[0]
//			r, err := cloneRepo(repo)
//			assert.Nil(t, err)
//
//			objects := []client.Object{
//				tc.gitSync,
//			}
//			client := fake.NewClientBuilder().WithObjects(objects...).WithStatusSubresource(tc.gitSync).Build()
//			err = watchRepo(context.Background(), r, tc.gitSync, utils.GetTestRestConfig(), client, repo, "")
//			if tc.hasErr {
//				assert.NotNil(t, err)
//			} else {
//				assert.Nil(t, err)
//			}
//		})
//	}
//}
>>>>>>> 5930b818
<|MERGE_RESOLUTION|>--- conflicted
+++ resolved
@@ -1,7 +1,6 @@
 package git
 
 import (
-<<<<<<< HEAD
 	"context"
 	"fmt"
 	"log"
@@ -9,8 +8,6 @@
 	"math/rand"
 	"os"
 	"path/filepath"
-=======
->>>>>>> 5930b818
 	"testing"
 	"time"
 
@@ -20,6 +17,9 @@
 	"github.com/go-git/go-git/v5/plumbing/cache"
 	"github.com/go-git/go-git/v5/plumbing/object"
 	"github.com/go-git/go-git/v5/storage/filesystem"
+	appv1 "k8s.io/api/apps/v1"
+	corev1 "k8s.io/api/core/v1"
+	"k8s.io/client-go/kubernetes/scheme"
 
 	"github.com/go-git/go-git/v5"
 	"github.com/go-git/go-git/v5/storage/memory"
@@ -27,9 +27,7 @@
 
 	"github.com/stretchr/testify/assert"
 
-<<<<<<< HEAD
 	v1 "github.com/numaproj-labs/numaplane/api/v1"
-	"github.com/numaproj-labs/numaplane/tests/utils"
 )
 
 const (
@@ -76,16 +74,6 @@
         - containerPort: 80
 `
 
-func Test_watchRepo(t *testing.T) {
-=======
-	"github.com/stretchr/testify/assert"
-	appv1 "k8s.io/api/apps/v1"
-	corev1 "k8s.io/api/core/v1"
-	"k8s.io/client-go/kubernetes/scheme"
-
-	v1 "github.com/numaproj-labs/numaplane/api/v1"
-)
-
 func init() {
 	_ = v1.AddToScheme(scheme.Scheme)
 	_ = appv1.AddToScheme(scheme.Scheme)
@@ -93,7 +81,6 @@
 }
 
 func Test_cloneRepo(t *testing.T) {
->>>>>>> 5930b818
 	testCases := []struct {
 		name   string
 		repo   v1.RepositoryPath
@@ -116,23 +103,11 @@
 	}
 
 	t.Parallel()
-	ctx, cancel := context.WithTimeout(context.Background(), 20*time.Second)
-	defer cancel()
-	gitSync := v1.GitSync{
-		TypeMeta:   metav1.TypeMeta{},
-		ObjectMeta: metav1.ObjectMeta{},
-		Spec:       v1.GitSyncSpec{},
-		Status:     v1.GitSyncStatus{},
-	}
 	for _, tc := range testCases {
 		t.Run(tc.name, func(t *testing.T) {
-<<<<<<< HEAD
-			err := watchRepo(ctx, utils.GetTestRestConfig(), &gitSync, &tc.repo, "")
-			if tc.hasError {
-=======
+
 			r, err := cloneRepo(&tc.repo)
 			if tc.hasErr {
->>>>>>> 5930b818
 				assert.NotNil(t, err)
 			} else {
 				assert.Nil(t, err)
@@ -142,16 +117,15 @@
 	}
 }
 
-<<<<<<< HEAD
-func updateFileInBranch(repo *git.Repository, branchName, fileName, content string, author *object.Signature, tagName string) error {
+func updateFileInBranch(repo *git.Repository, branchName, fileName, content string, author *object.Signature, tagName string) (*plumbing.Hash, error) {
 	branchRef, err := repo.Reference(plumbing.NewBranchReferenceName(branchName), true)
 	if err != nil {
-		return fmt.Errorf("could not find branch: %v", err.Error())
+		return nil, fmt.Errorf("could not find branch: %v", err.Error())
 	}
 
 	w, err := repo.Worktree()
 	if err != nil {
-		return fmt.Errorf("could not get working tree: %v", err.Error())
+		return nil, fmt.Errorf("could not get working tree: %v", err.Error())
 	}
 
 	err = w.Checkout(&git.CheckoutOptions{
@@ -159,7 +133,7 @@
 		Force:  true,
 	})
 	if err != nil {
-		return fmt.Errorf("could not checkout branch: %v", err)
+		return nil, fmt.Errorf("could not checkout branch: %v", err)
 	}
 
 	filePath := w.Filesystem.Join(localRepo, fileName)
@@ -167,24 +141,24 @@
 	// Read the existing content from the file
 	existingContent, err := os.ReadFile(filePath)
 	if err != nil {
-		return fmt.Errorf("could not read existing file: %v", err)
+		return nil, fmt.Errorf("could not read existing file: %v", err)
 	}
 	combinedContent := append(existingContent, []byte(content)...)
 	err = os.WriteFile(filePath, combinedContent, 0644)
 	if err != nil {
-		return fmt.Errorf("could not write to file: %v", err)
+		return nil, fmt.Errorf("could not write to file: %v", err)
 	}
 
 	_, err = w.Add(fileName)
 	if err != nil {
-		return fmt.Errorf("could not stage file: %v", err)
+		return nil, fmt.Errorf("could not stage file: %v", err)
 	}
 
 	commit, err := w.Commit("Update file "+fileName, &git.CommitOptions{
 		Author: author,
 	})
 	if err != nil {
-		return fmt.Errorf("could not commit changes: %v", err)
+		return nil, fmt.Errorf("could not commit changes: %v", err)
 	}
 
 	_, err = repo.CreateTag(tagName, commit, &git.CreateTagOptions{
@@ -192,7 +166,7 @@
 		Tagger:  author,
 	})
 	if err != nil {
-		return fmt.Errorf("could not create tag: %v", err)
+		return nil, fmt.Errorf("could not create tag: %v", err)
 	}
 
 	err = repo.Push(&git.PushOptions{
@@ -204,12 +178,17 @@
 	})
 	if err != nil {
 		if err == git.NoErrAlreadyUpToDate {
-			return fmt.Errorf("already up-to-date %s", err.Error())
+			return nil, fmt.Errorf("already up-to-date %s", err.Error())
 		} else {
-			return fmt.Errorf("could not push to remote: %v", err)
+			return nil, fmt.Errorf("could not push to remote: %v", err)
 		}
 	}
-	return nil
+	commitHash, err := repo.ResolveRevision(plumbing.Revision(branchRef.Name()))
+	if err != nil {
+		return nil, err
+	}
+	return commitHash, nil
+
 }
 
 func getCommitHashAndRepo() (*git.Repository, string, error) {
@@ -336,7 +315,7 @@
 		Email: "test@test.com",
 		When:  time.Now(),
 	}
-	err = updateFileInBranch(r, "master", fmt.Sprintf("%s/%s", path, fileNameToBeWatched), kubernetesYamlString, signature, tag)
+	hash, err := updateFileInBranch(r, "master", fmt.Sprintf("%s/%s", path, fileNameToBeWatched), kubernetesYamlString, signature, tag)
 	assert.Nil(t, err)
 	absolutePath, err := filepath.Abs(remoteRepo)
 	assert.Nil(t, err)
@@ -361,8 +340,9 @@
 		CommitStatus: commitStatus,
 	}
 
-	patchedContent, err := CheckForRepoUpdates(context.Background(), r, path, status, defaultNameSpace)
-	assert.Nil(t, err)
+	patchedContent, recentHash, err := CheckForRepoUpdates(context.Background(), r, path, status, defaultNameSpace)
+	assert.Nil(t, err)
+	assert.Equal(t, hash.String(), recentHash)
 	assert.Equal(t, kubernetesYamlString, fmt.Sprintf("%s---%s", patchedContent.After[fmt.Sprintf("%s/my-nginx-svc", defaultNameSpace)], patchedContent.After[fmt.Sprintf("%s/my-nginx", defaultNameSpace)]))
 
 	err = os.RemoveAll("temp")
@@ -384,7 +364,7 @@
 		Email: "test@test.com",
 		When:  time.Now(),
 	}
-	err = updateFileInBranch(r, "master", fmt.Sprintf("%s/%s", path, fileNameToBeWatched), kubernetesYamlString, signature, tag)
+	hash, err := updateFileInBranch(r, "master", fmt.Sprintf("%s/%s", path, fileNameToBeWatched), kubernetesYamlString, signature, tag)
 	assert.Nil(t, err)
 	absolutePath, err := filepath.Abs(remoteRepo)
 
@@ -411,9 +391,9 @@
 		CommitStatus: commitStatus,
 	}
 
-	patchedContent, err := CheckForRepoUpdates(context.Background(), r, path, status, defaultNameSpace)
-
-	assert.Nil(t, err)
+	patchedContent, recentHash, err := CheckForRepoUpdates(context.Background(), r, path, status, defaultNameSpace)
+	assert.Nil(t, err)
+	assert.Equal(t, hash.String(), recentHash)
 	assert.Equal(t, kubernetesYamlString, fmt.Sprintf("%s---%s", patchedContent.After[fmt.Sprintf("%s/my-nginx-svc", defaultNameSpace)], patchedContent.After[fmt.Sprintf("%s/my-nginx", defaultNameSpace)]))
 	err = os.RemoveAll("temp")
 	assert.Nil(t, err)
@@ -537,7 +517,7 @@
 		})
 	}
 }
-=======
+
 // TODO: re-enable after https://github.com/numaproj-labs/numaplane/issues/56
 //const (
 //	testGitSyncName = "test-gitsync"
@@ -659,5 +639,4 @@
 //			}
 //		})
 //	}
-//}
->>>>>>> 5930b818
+//}