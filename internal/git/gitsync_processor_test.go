--- conflicted
+++ resolved
@@ -201,14 +201,11 @@
 	for _, tc := range testCases {
 		t.Run(tc.name, func(t *testing.T) {
 			localRepoPath := getLocalRepoPath("gitsync-test-example")
-<<<<<<< HEAD
 			cloneOptions := &git.CloneOptions{
-				URL: tc.repo.RepoUrl,
+				URL: tc.specs.RepoUrl,
 			}
 			r, err := cloneRepo(context.Background(), localRepoPath, cloneOptions)
-=======
-			r, err := cloneRepo(context.Background(), localRepoPath, &tc.specs)
->>>>>>> 95066f30
+
 			if tc.hasErr {
 				assert.NotNil(t, err)
 			} else {
@@ -813,14 +810,11 @@
 			localRepoPath := getLocalRepoPath(tc.gitSync.Name)
 			err := os.RemoveAll(localRepoPath)
 			assert.Nil(t, err)
-<<<<<<< HEAD
 			cloneOptions := &git.CloneOptions{
-				URL: repo.RepoUrl,
+				URL: specs.RepoUrl,
 			}
 			r, cloneErr := cloneRepo(context.Background(), localRepoPath, cloneOptions)
-=======
-			r, cloneErr := cloneRepo(context.Background(), localRepoPath, specs)
->>>>>>> 95066f30
+
 			assert.Nil(t, cloneErr)
 			client := mocksClient.NewMockClient(ctrl)
 
@@ -917,13 +911,8 @@
 			},
 		},
 	}
-	repositoryPath := &v1alpha1.RepositoryPath{
-		Name:           "repoName",
-		RepoUrl:        "https://github.com/rustyTest/testprivateRepo.git",
-		Path:           "",
-		TargetRevision: "",
-	}
-	cloneOptions, err := gitshared.GetRepoCloneOptions(context.Background(), credential, c, "testNamespace", repositoryPath)
+
+	cloneOptions, err := gitshared.GetRepoCloneOptions(context.Background(), credential, c, "testNamespace", "https://github.com/rustyTest/testprivateRepo.git")
 	assert.NoError(t, err)
 	assert.IsType(t, &git.CloneOptions{}, cloneOptions)
 	repo, err := cloneRepo(context.Background(), "gitCloned", cloneOptions)
@@ -943,11 +932,11 @@
 	ctrl := gomock.NewController(t)
 	c := mocksClient.NewMockClient(ctrl)
 	// We have  encoded private key so decoding it
-	data, err := base64.StdEncoding.DecodeString("LS0tLS1CRUdJTiBPUEVOU1NIIFBSSVZBVEUgS0VZLS0tLS0KYjNCbGJuTnphQzFyWlhrdGRqRUFBQUFBQkc1dmJtVUFBQUFFYm05dVpRQUFBQUFBQUFBQkFBQUFNd0FBQUF0emMyZ3RaVwpReU5UVXhPUUFBQUNEVTl1elRwT1JwaDJublNtZ2tpSTJQQ25RdzBKbllaUFNGbk1Tc2NSSkltZ0FBQUtBbHBrU1BKYVpFCmp3QUFBQXR6YzJndFpXUXlOVFV4T1FBQUFDRFU5dXpUcE9ScGgybm5TbWdraUkyUENuUXcwSm5ZWlBTRm5NU3NjUkpJbWcKQUFBRUN5YzdoS0RIODJvRGNnNWtrQWkrL3lZNERySEsva2cyZGg2VHduNXhnWTB0VDI3Tk9rNUdtSGFlZEthQ1NJalk4SwpkRERRbWRoazlJV2N4S3h4RWtpYUFBQUFHSEoxYzNSNWNISnZaM0poYldWeVFHZHRZV2xzTG1OdmJRRUNBd1FGCi0tLS0tRU5EIE9QRU5TU0ggUFJJVkFURSBLRVktLS0tLQ==")
+	data, err := base64.StdEncoding.DecodeString("LS0tLS1CRUdJTiBPUEVOU1NIIFBSSVZBVEUgS0VZLS0tLS0KYjNCbGJuTnphQzFyWlhrdGRqRUFBQUFBQkc1dmJtVUFBQUFFYm05dVpRQUFBQUFBQUFBQkFBQUFNd0FBQUF0emMyZ3RaVwpReU5UVXhPUUFBQUNBZVZPMG4wYUF1RWI2YnFjZkEwaW15Wld6Q3ZxNDQwVlRmVE9jWkFZR3NuQUFBQUpBcTdPMlRLdXp0Cmt3QUFBQXR6YzJndFpXUXlOVFV4T1FBQUFDQWVWTzBuMGFBdUViNmJxY2ZBMGlteVpXekN2cTQ0MFZUZlRPY1pBWUdzbkEKQUFBRURNa0M1SlN2bVUwQTFUeE5qb0ZLYlEyTnlhQmdUYWxZVTV3RjI2a0FCUWt4NVU3U2ZSb0M0UnZwdXB4OERTS2JKbApiTUsrcmpqUlZOOU01eGtCZ2F5Y0FBQUFCbWRwZEd4aFlnRUNBd1FGQmdjPQotLS0tLUVORCBPUEVOU1NIIFBSSVZBVEUgS0VZLS0tLS0=")
 	assert.Nil(t, err)
 
 	secretData := map[string][]byte{"sshKey": data}
-	c.EXPECT().GetSecret(context.Background(), "testNamespace", "sshKey").Return(&corev1.Secret{Data: secretData}, nil)
+	c.EXPECT().GetSecret(context.Background(), "testNamespace", "sshKey").Return(&corev1.Secret{Data: secretData}, nil).AnyTimes()
 
 	credential := &controllerconfig.RepoCredential{
 		SSHCredential: &controllerconfig.SSHCredential{SSHKey: controllerconfig.SecretKeySelector{
@@ -956,13 +945,7 @@
 			Optional:             nil,
 		}},
 	}
-	repositoryPath := &v1alpha1.RepositoryPath{
-		Name:           "repoName",
-		RepoUrl:        "git@github.com:rustyTest/testprivateRepo.git",
-		Path:           "",
-		TargetRevision: "",
-	}
-	cloneOptions, err := gitshared.GetRepoCloneOptions(context.Background(), credential, c, "testNamespace", repositoryPath)
+	cloneOptions, err := gitshared.GetRepoCloneOptions(context.Background(), credential, c, "testNamespace", "git@github.com:rustyTest/testprivateRepo.git")
 	assert.NoError(t, err)
 	assert.NotNil(t, cloneOptions)
 
@@ -999,14 +982,7 @@
 			Optional:             nil,
 		}},
 	}
-	repositoryPath := &v1alpha1.RepositoryPath{
-		Name:           "repoName",
-		RepoUrl:        "ssh://root@localhost:2222/var/www/git/test.git",
-		Path:           "",
-		TargetRevision: "",
-	}
-
-	cloneOptions, err := gitshared.GetRepoCloneOptions(context.Background(), credential, c, "testNamespace", repositoryPath)
+	cloneOptions, err := gitshared.GetRepoCloneOptions(context.Background(), credential, c, "testNamespace", "ssh://root@localhost:2222/var/www/git/test.git")
 	cloneOptions.Auth.(*ssh.PublicKeys).HostKeyCallback = cryptossh.InsecureIgnoreHostKey()
 	assert.NoError(t, err)
 	assert.NotNil(t, cloneOptions)
@@ -1038,13 +1014,8 @@
 			},
 		},
 	}
-	repositoryPath := &v1alpha1.RepositoryPath{
-		Name:           "repoName",
-		RepoUrl:        "http://localhost:8080/git/test.git", // go-git adds ftp protocol if the protocol is missing by default
-		Path:           "",
-		TargetRevision: "",
-	}
-	cloneOptions, err := gitshared.GetRepoCloneOptions(context.Background(), credential, c, "testNamespace", repositoryPath)
+
+	cloneOptions, err := gitshared.GetRepoCloneOptions(context.Background(), credential, c, "testNamespace", "http://localhost:8080/git/test.git")
 	assert.NoError(t, err)
 	assert.IsType(t, &git.CloneOptions{}, cloneOptions)
 	repo, err := cloneRepo(context.Background(), "gitCloned", cloneOptions)
@@ -1081,13 +1052,8 @@
 
 		},
 	}
-	repositoryPath := &v1alpha1.RepositoryPath{
-		Name:           "repoName",
-		RepoUrl:        "https://localhost:8443/git/test.git", // go-git adds ftp protocol if the protocol is missing by default
-		Path:           "",
-		TargetRevision: "",
-	}
-	cloneOptions, err := gitshared.GetRepoCloneOptions(context.Background(), credential, c, "testNamespace", repositoryPath)
+
+	cloneOptions, err := gitshared.GetRepoCloneOptions(context.Background(), credential, c, "testNamespace", "https://localhost:8443/git/test.git")
 	assert.NoError(t, err)
 	assert.IsType(t, &git.CloneOptions{}, cloneOptions)
 	repo, err := cloneRepo(context.Background(), "gitCloned", cloneOptions)
