package git

import (
	"context"
	"errors"
	"io"
	"regexp"
	"strings"
	"time"

	k8sClient "sigs.k8s.io/controller-runtime/pkg/client"

	"github.com/go-git/go-git/v5/plumbing/transport"
	corev1 "k8s.io/api/core/v1"

	"github.com/go-git/go-git/v5"
	"github.com/go-git/go-git/v5/config"
	"github.com/go-git/go-git/v5/plumbing"
	"github.com/go-git/go-git/v5/plumbing/format/diff"
	"github.com/go-git/go-git/v5/plumbing/object"
	"github.com/go-git/go-git/v5/storage/memory"
	"go.uber.org/zap"
	apierrors "k8s.io/apimachinery/pkg/api/errors"
	metav1 "k8s.io/apimachinery/pkg/apis/meta/v1"
	"k8s.io/apimachinery/pkg/types"
	"k8s.io/apimachinery/pkg/util/yaml"

	"github.com/numaproj-labs/numaplane/api/v1alpha1"
	controllerconfig "github.com/numaproj-labs/numaplane/internal/controller/config"
	"github.com/numaproj-labs/numaplane/internal/kubernetes"
	"github.com/numaproj-labs/numaplane/internal/shared/logging"
)

const (
	messageChanLength = 5
	timeInterval      = 3
)

type Message struct {
	Updates bool
	Err     error
}

var commitSHARegex = regexp.MustCompile("^[0-9A-Fa-f]{40}$")

// isCommitSHA returns whether a string is a 40 character SHA-1
func isCommitSHA(sha string) bool {
	return commitSHARegex.MatchString(sha)
}

// isRootDir returns whether this given path represents root directory of a repo,
// We consider empty string as the root.
func isRootDir(path string) bool {
	return len(path) == 0
}

type GitSyncProcessor struct {
	gitSync     v1alpha1.GitSync
	channel     chan Message
	kubeClient  kubernetes.Client
	clusterName string
}

// stores the Patched files  and their data

type PatchedResource struct {
	Before map[string]string
	After  map[string]string
}

// Kubernetes Yaml Resource structs

type KubernetesResource struct {
	APIVersion string   `yaml:"apiVersion"`
	Kind       string   `yaml:"kind"`
	Metadata   MetaData `yaml:"metadata"`
}
type MetaData struct {
	Name      string `yaml:"name"`
	Namespace string `yaml:"namespace"`
}

// this gets secret using the kubernetes client
func getSecret(ctx context.Context, kubeClient kubernetes.Client, namespace, secretName string) (*corev1.Secret, error) {
	secret := &corev1.Secret{}
	key := k8sClient.ObjectKey{
		Namespace: namespace,
		Name:      secretName,
	}
	if err := kubeClient.Get(ctx, key, secret); err != nil {
		return nil, err
	}
	return secret, nil
}

func cloneRepo(repo *v1alpha1.RepositoryPath) (*git.Repository, error) {
	// Adding Endpoint here to manage more advanced git options
	endpoint, err := transport.NewEndpoint(repo.RepoUrl)
	if err != nil {
		return nil, err
	}
	return git.Clone(memory.NewStorage(), nil, &git.CloneOptions{
		URL: endpoint.String(),
	})
}

func watchRepo(ctx context.Context, r *git.Repository, gitSync *v1alpha1.GitSync, kubeClient kubernetes.Client, repo *v1alpha1.RepositoryPath, namespace string) error {
	logger := logging.FromContext(ctx).With("GitSync name", gitSync.Name,
		"RepositoryPath Name", repo.Name)
	var lastCommitHash string

	// Fetch all remote branches
	err := fetchUpdates(r)
	if err != nil {
		return err
	}

	// The revision can be a branch, a tag, or a commit hash
	hash, err := getLatestCommitHash(r, repo.TargetRevision)
	if err != nil {
		logger.Errorw("error resolving the revision", "revision", repo.TargetRevision, "err", err, "repo", repo.RepoUrl)
		return err
	}
	namespacedName := types.NamespacedName{
		Namespace: gitSync.Namespace,
		Name:      gitSync.Name,
	}
	gitSync = &v1alpha1.GitSync{}
	if err = kubeClient.Get(ctx, namespacedName, gitSync); err != nil {
		// if we aren't able to do a Get, then either it's been deleted in the past, or something else went wrong
		if apierrors.IsNotFound(err) {
			return nil
		} else {
			logger.Errorw("Unable to get GitSync", "err", err)
			return err
		}
	}

	// Only create the resources for the first time if not created yet.
	// Otherwise, monitoring with intervals.
	if gitSync.Status.CommitStatus.Hash == "" {
		// Retrieving the commit object matching the hash.
		tree, err := getCommitTreeAtPath(r, repo.Path, *hash)
		if err != nil {
			return err
		}
		// Read all the files under the path and apply each one respectively.
		err = tree.Files().ForEach(func(f *object.File) error {
			logger.Debugw("read file", "file_name", f.Name)
			// TODO: this currently assumes that one file contains just one manifest - modify for multiple
			manifest, err := f.Contents()
			if err != nil {
				logger.Errorw("cannot get file content", "filename", f.Name, "err", err)
				return err
			}

			// Apply manifest in cluster
			return kubeClient.ApplyResource([]byte(manifest), namespace)
		})
		if err != nil {
			return err
		}

		err = updateCommitStatus(ctx, kubeClient, namespacedName, hash.String(), logger)
		if err != nil {
			return err
		}

		lastCommitHash = hash.String()
	} else {
		lastCommitHash = gitSync.Status.CommitStatus.Hash
	}
	// no monitoring if targetRevision is a specific commit hash
	if isCommitSHA(repo.TargetRevision) {
		if lastCommitHash != hash.String() {
			logger.Errorw(
				"synced commit hash doesn't match desired one",
				"synced commit hash", lastCommitHash,
				"desired commit hash", hash.String())
			return err
		}
	} else {
		ticker := time.NewTicker(timeInterval * time.Minute)
		defer ticker.Stop()
		for {
			select {
			case <-ticker.C:
				logger.Debug("checking for new updates")
				patchedResources, recentHash, err := CheckForRepoUpdates(ctx, r, repo, lastCommitHash, namespace)
				if err != nil {
					return err
				}
				// recentHash would be an empty string if there is no update in the  repository
				if len(recentHash) > 0 {
					lastCommitHash = recentHash
					err = ApplyPatchToResources(patchedResources, kubeClient)
					if err != nil {
						return err
					}
					err = updateCommitStatus(ctx, kubeClient, namespacedName, recentHash, logger)
					if err != nil {
						return err
					}

				}
			case <-ctx.Done():
				logger.Debug("Context canceled, stopping updates check")
				return nil
			}
		}
	}
	return nil
}

// ApplyPatchToResources applies changes to Kubernetes resources based on the provided PatchedResource.
// It uses a Kubernetes client to apply changes to each resource and handles creation and deletion of resources as needed.

func ApplyPatchToResources(patchedResources PatchedResource, kubeClient kubernetes.Client) error {
	for key, afterValue := range patchedResources.After {
		namespace := strings.Split(key, "/")[0]
		if beforeValue, ok := patchedResources.Before[key]; ok {
			if beforeValue != afterValue {
				err := kubeClient.ApplyResource([]byte(afterValue), namespace)
				if err != nil {
					return errors.New("failed to apply resource: " + err.Error())
				}
			}
		} else {
			// Handle newly added resources
			err := kubeClient.ApplyResource([]byte(afterValue), namespace)
			if err != nil {
				return errors.New("failed to apply new resource: " + err.Error())
			}
		}
	}

	// Handle deleted resources
	for key, beforeValue := range patchedResources.Before {
		resource, err := yamlUnmarshal(beforeValue)
		if err != nil {
			return errors.New("failed to unmarshal YAML: " + err.Error())
		}
		if _, ok := patchedResources.After[key]; !ok {
			err := kubeClient.DeleteResource(resource.Kind, resource.Metadata.Name, resource.Metadata.Namespace, metav1.DeleteOptions{})
			if err != nil {
				return errors.New("failed to delete resource: " + err.Error())
			}
		}
	}
	return nil
}

// this check for file changes in the repo by comparing the old commit  hash with new commit hash and returns the recent hash with PatchedResources map

func CheckForRepoUpdates(ctx context.Context, r *git.Repository, repo *v1alpha1.RepositoryPath, lastCommitHash string, defaultNameSpace string) (PatchedResource, string, error) {
	var patchedResources PatchedResource
	var recentHash string
	logger := logging.FromContext(ctx).With("RepositoryPath Name", repo.Name, "Repository Url", repo.RepoUrl)
	if err := fetchUpdates(r); err != nil {
		logger.Errorw("error checking for updates in the github repo", "err", err)
		return patchedResources, recentHash, err
	}
	remoteRef, err := getLatestCommitHash(r, repo.TargetRevision)
	if err != nil {
		logger.Errorw("failed to get latest commits in the github repo", "err", err)
		return patchedResources, recentHash, err
	}
	if remoteRef.String() != lastCommitHash {
		recentHash = remoteRef.String()
		lastTreeForThePath, err := getCommitTreeAtPath(r, repo.Path, plumbing.NewHash(lastCommitHash))
		if err != nil {
			logger.Errorw("failed to get last commit", "err", err)
			return patchedResources, recentHash, err
		}

		recentTreeForThePath, err := getCommitTreeAtPath(r, repo.Path, *remoteRef)

		if err != nil {
			logger.Errorw("failed to get recent commit", "err", err)
			return patchedResources, recentHash, err
		}
		// get the diff between the previous and current
		difference, err := lastTreeForThePath.Patch(recentTreeForThePath)
		if err != nil {
			logger.Errorw("failed to take diff of commit", "err", err)
			return patchedResources, recentHash, err
		}

		beforeMap := make(map[string]string)
		afterMap := make(map[string]string)
		//if file exists in both [from] and [to] its modified ,if it exists in [to] its newly added and if it only exists in [from] its deleted
		for _, filePatch := range difference.FilePatches() {
			from, to := filePatch.Files()
			if from != nil {
				initialContent, err := getBlobFileContents(r, from)
				if err != nil {
					logger.Errorw("failed to get  initial content", "err", err)
					return patchedResources, recentHash, err
				}
				err = populateResourceMap(initialContent, beforeMap, defaultNameSpace)
				if err != nil {
					logger.Errorw("failed to populate resource map", "err", err)
					return PatchedResource{}, recentHash, err
				}
			}
			if to != nil {
				finalContent, err := getBlobFileContents(r, to)
				if err != nil {
					logger.Errorw("failed to get  final content", "err", err)

					return patchedResources, recentHash, err
				}
				err = populateResourceMap(finalContent, afterMap, defaultNameSpace)
				if err != nil {
					logger.Errorw("failed to populate resource map", "err", err)
					return PatchedResource{}, recentHash, err
				}
			}
		}
		patchedResources.Before = beforeMap
		patchedResources.After = afterMap
	}
	return patchedResources, recentHash, nil
}

// populateResourceMap fills the resourceMap with resource names as keys and their string representations as values.
func populateResourceMap(content []byte, resourceMap map[string]string, defaultNameSpace string) error {
	// split the string by ---
	resources := strings.Split(string(content), "---")
	for _, v := range resources {
		name, err := getResourceName(v, defaultNameSpace)
		if err != nil {
			return err
		}
		resourceMap[name] = v
	}
	return nil
}

// unmarshalls yaml into Kubernetes Resource
func yamlUnmarshal(yamlContent string) (KubernetesResource, error) {
	var resource KubernetesResource
	err := yaml.Unmarshal([]byte(yamlContent), &resource)
	if err != nil {
		return KubernetesResource{}, err
	}
	return resource, err
}

// getResourceName extracts the name and namespace of the Kubernetes resource from YAML content.
func getResourceName(yamlContent string, defaultNameSpace string) (string, error) {
	resource, err := yamlUnmarshal(yamlContent)
	if err != nil {
		return "", err
	}
	namespace := resource.Metadata.Namespace
	if namespace == "" {
		namespace = defaultNameSpace
	}
	return namespace + "/" + resource.Metadata.Name, nil
}

// retrieves a specific tree (or subtree) located at a given path within a specific commit in a Git repository
func getCommitTreeAtPath(r *git.Repository, path string, hash plumbing.Hash) (*object.Tree, error) {
	commit, err := r.CommitObject(hash)
	if err != nil {
		return nil, err
	}
	commitTree, err := commit.Tree()
	if err != nil {
		return nil, err
	}
	if !isRootDir(path) {
		commitTreeForPath, err := commitTree.Tree(path)
		if err != nil {
			return nil, err
		}
		return commitTreeForPath, nil
	}
	return commitTree, nil
}

// gets the file content from the repository with file hash
func getBlobFileContents(r *git.Repository, file diff.File) ([]byte, error) {
	fileBlob, err := r.BlobObject(file.Hash())
	if err != nil {
		return nil, err
	}
	reader, err := fileBlob.Reader()
	if err != nil {
		return nil, err
	}
	fileContent, err := io.ReadAll(reader)
	if err != nil {
		return nil, err
	}
	return fileContent, nil
}

// fetchUpdates fetches all the remote branches, returning nil if already up-to-date or an error otherwise.
func fetchUpdates(repo *git.Repository) error {
	remote, err := repo.Remote("origin")
	if err != nil {
		return err
	}
	opts := &git.FetchOptions{
		RefSpecs: []config.RefSpec{"refs/*:refs/*", "HEAD:refs/heads/HEAD"},
	}
	if err = remote.Fetch(opts); err != nil && err != git.NoErrAlreadyUpToDate {
		return err
	}
	return nil
}

func updateCommitStatus(
	ctx context.Context, kubeClient kubernetes.Client,
	namespacedName types.NamespacedName,
	hash string,
	logger *zap.SugaredLogger,
) error {

	commitStatus := v1alpha1.CommitStatus{
		Hash:     hash,
		Synced:   true,
		SyncTime: metav1.NewTime(time.Now()),
	}

	gitSync := &v1alpha1.GitSync{}
	if err := kubeClient.Get(ctx, namespacedName, gitSync); err != nil {
		// if we aren't able to do a Get, then either it's been deleted in the past, or something else went wrong
		if apierrors.IsNotFound(err) {
			return nil
		} else {
			logger.Errorw("Unable to get GitSync", "err", err)
			return err
		}
	}

	gitSync.Status.CommitStatus = commitStatus
	// It's Ok to fail here as upon errors the whole process will be retried
	// until a CommitStatus is persisted.
	if err := kubeClient.StatusUpdate(ctx, gitSync); err != nil {
		logger.Errorw("Error Updating GitSync Status", "err", err)
		return err
	}
	return nil
}

// getLatestCommitHash retrieves the latest commit hash of a given branch or tag
func getLatestCommitHash(repo *git.Repository, refName string) (*plumbing.Hash, error) {
	commitHash, err := repo.ResolveRevision(plumbing.Revision(refName))
	if err != nil {
		return nil, err
	}
	return commitHash, err
}

func NewGitSyncProcessor(ctx context.Context, gitSync *v1alpha1.GitSync, kubeClient kubernetes.Client, clusterName string, repoCred map[string]*controllerconfig.GitCredential) (*GitSyncProcessor, error) {
	logger := logging.FromContext(ctx)

	namespace := gitSync.Spec.GetDestinationNamespace(clusterName)
	repo := gitSync.Spec.RepositoryPath
	channel := make(chan Message, messageChanLength)
	processor := &GitSyncProcessor{
		gitSync:     *gitSync,
		kubeClient:  kubeClient,
		channel:     channel,
		clusterName: clusterName,
	}
<<<<<<< HEAD
	for _, repo := range gitSync.Spec.RepositoryPaths {
		gitCh := make(chan Message, messageChanLength)
		channels[repo.Name] = gitCh
		go func(repo *v1alpha1.RepositoryPath) {
			// read k8 secrets
			/*
				secretName := repoCred[repo.RepoUrl]
				_, err := getSecret(ctx, kubeClient, namespace, secretName.Key)
				if err != nil {
					logger.Errorw("error getting the repository secrets", "err", err)
				}

			*/
			r, err := cloneRepo(repo)
			if err != nil {
				logger.Errorw("error cloning the repo", "err", err)
			} else {
				for ok := true; ok; {
					err = watchRepo(ctx, r, gitSync, kubeClient, repo, namespace)
					// TODO: terminate the goroutine on fatal errors from 'watchRepo'
					if err != nil {
						logger.Errorw("error watching the repo", "err", err)
					}
=======

	go func(repo *v1alpha1.RepositoryPath) {
		r, err := cloneRepo(repo)
		if err != nil {
			logger.Errorw("error cloning the repo", "err", err)
		} else {
			for ok := true; ok; {
				err = watchRepo(ctx, r, gitSync, kubeClient, repo, namespace)
				// TODO: terminate the goroutine on fatal errors from 'watchRepo'
				if err != nil {
					logger.Errorw("error watching the repo", "err", err)
>>>>>>> 79e36659
				}
			}
		}
	}(&repo)

	return processor, nil
}

func (processor *GitSyncProcessor) Update(gitSync *v1alpha1.GitSync) error {
	return nil
}

func (processor *GitSyncProcessor) Shutdown() error {
	return nil
}<|MERGE_RESOLUTION|>--- conflicted
+++ resolved
@@ -467,32 +467,6 @@
 		channel:     channel,
 		clusterName: clusterName,
 	}
-<<<<<<< HEAD
-	for _, repo := range gitSync.Spec.RepositoryPaths {
-		gitCh := make(chan Message, messageChanLength)
-		channels[repo.Name] = gitCh
-		go func(repo *v1alpha1.RepositoryPath) {
-			// read k8 secrets
-			/*
-				secretName := repoCred[repo.RepoUrl]
-				_, err := getSecret(ctx, kubeClient, namespace, secretName.Key)
-				if err != nil {
-					logger.Errorw("error getting the repository secrets", "err", err)
-				}
-
-			*/
-			r, err := cloneRepo(repo)
-			if err != nil {
-				logger.Errorw("error cloning the repo", "err", err)
-			} else {
-				for ok := true; ok; {
-					err = watchRepo(ctx, r, gitSync, kubeClient, repo, namespace)
-					// TODO: terminate the goroutine on fatal errors from 'watchRepo'
-					if err != nil {
-						logger.Errorw("error watching the repo", "err", err)
-					}
-=======
-
 	go func(repo *v1alpha1.RepositoryPath) {
 		r, err := cloneRepo(repo)
 		if err != nil {
@@ -503,7 +477,6 @@
 				// TODO: terminate the goroutine on fatal errors from 'watchRepo'
 				if err != nil {
 					logger.Errorw("error watching the repo", "err", err)
->>>>>>> 79e36659
 				}
 			}
 		}
