--- conflicted
+++ resolved
@@ -10,22 +10,16 @@
 	"strings"
 	"time"
 
-<<<<<<< HEAD
 	"k8s.io/client-go/kubernetes/scheme"
 	"k8s.io/utils/ptr"
 	"sigs.k8s.io/yaml"
-=======
-	k8sClient "sigs.k8s.io/controller-runtime/pkg/client"
-
-	"github.com/go-git/go-git/v5/plumbing/transport"
-	corev1 "k8s.io/api/core/v1"
->>>>>>> be42fe07
 
 	"github.com/go-git/go-git/v5"
 	"github.com/go-git/go-git/v5/config"
 	"github.com/go-git/go-git/v5/plumbing"
 	"github.com/go-git/go-git/v5/plumbing/format/diff"
 	"github.com/go-git/go-git/v5/plumbing/object"
+	"github.com/go-git/go-git/v5/plumbing/transport"
 	"go.uber.org/zap"
 	apierrors "k8s.io/apimachinery/pkg/api/errors"
 	metav1 "k8s.io/apimachinery/pkg/apis/meta/v1"
@@ -86,19 +80,6 @@
 type MetaData struct {
 	Name      string `yaml:"name"`
 	Namespace string `yaml:"namespace"`
-}
-
-// this gets secret using the kubernetes client
-func getSecret(ctx context.Context, kubeClient kubernetes.Client, namespace, secretName string) (*corev1.Secret, error) {
-	secret := &corev1.Secret{}
-	key := k8sClient.ObjectKey{
-		Namespace: namespace,
-		Name:      secretName,
-	}
-	if err := kubeClient.Get(ctx, key, secret); err != nil {
-		return nil, err
-	}
-	return secret, nil
 }
 
 func cloneRepo(ctx context.Context, path string, repo *v1alpha1.RepositoryPath) (*git.Repository, error) {
@@ -168,36 +149,7 @@
 	k := kustomize.NewKustomizeApp(kustomizePath, repo.RepoUrl, os.Getenv("KUSTOMIZE_BINARY_PATH"))
 
 	if gitSync.Status.CommitStatus == nil || gitSync.Status.CommitStatus.Hash == "" {
-<<<<<<< HEAD
-		// Retrieving the commit object matching the hash.
-		tree, err := getCommitTreeAtPath(r, repo.Path, *hash)
-		if err != nil {
-			return hash.String(), err
-		}
-		// Read all the files under the path and apply each one respectively.
-		err = tree.Files().ForEach(func(f *object.File) error {
-			logger.Debugw("read file", "file_name", f.Name)
-			// TODO: this currently assumes that one file contains just one manifest - modify for multiple
-			if validations.IsValidManifestFile(f.Name) {
-				manifest, err := f.Contents()
-				if err != nil {
-					logger.Errorw("cannot get file content", "filename", f.Name, "err", err)
-					return err
-				}
-				referencedManifest, err := ApplyOwnershipReference(manifest, gitSync)
-
-				if err != nil {
-					logger.Errorw("error in applying ownership reference", "filename", f.Name, "err", err)
-					return err
-				}
-				// Apply manifest in cluster
-				return kubeClient.ApplyResource(referencedManifest, namespace)
-			}
-			return nil
-		})
-		if err != nil {
-			return hash.String(), err
-=======
+
 		if kustomize.IsKustomizationRepository(kustomizePath) {
 			manifests, err := k.Build(nil)
 			if err != nil {
@@ -221,19 +173,28 @@
 			err = tree.Files().ForEach(func(f *object.File) error {
 				logger.Debugw("read file", "file_name", f.Name)
 				// TODO: this currently assumes that one file contains just one manifest - modify for multiple
-				manifest, err := f.Contents()
-				if err != nil {
-					logger.Errorw("cannot get file content", "filename", f.Name, "err", err)
-					return err
-				}
-
-				// Apply manifest in cluster
-				return kubeClient.ApplyResource([]byte(manifest), namespace)
+				// only allowing valid yaml and json files
+				if validations.IsValidManifestFile(f.Name) {
+					manifest, err := f.Contents()
+					if err != nil {
+						logger.Errorw("cannot get file content", "filename", f.Name, "err", err)
+						return err
+					}
+					// applying ownership reference to the resources here
+					referencedManifest, err := ApplyOwnershipReference(manifest, gitSync)
+
+					if err != nil {
+						logger.Errorw("error in applying ownership reference", "filename", f.Name, "err", err)
+						return err
+					}
+					// Apply manifest in cluster
+					return kubeClient.ApplyResource(referencedManifest, namespace)
+				}
+				return nil
 			})
 			if err != nil {
 				return hash.String(), err
 			}
->>>>>>> be42fe07
 		}
 
 		err = updateCommitStatus(ctx, kubeClient, logger, namespacedName, hash.String(), nil)
@@ -474,30 +435,37 @@
 		for _, filePatch := range difference.FilePatches() {
 			from, to := filePatch.Files()
 			if from != nil {
-				initialContent, err := getBlobFileContents(r, from)
-				if err != nil {
-					logger.Errorw("failed to get  initial content", "err", err)
-					return patchedResources, recentHash, err
-				}
-				err = populateResourceMap(string(initialContent), beforeMap, defaultNameSpace)
-				if err != nil {
-					logger.Errorw("failed to populate resource map", "err", err)
-					return PatchedResource{}, recentHash, err
-				}
+				if validations.IsValidManifestFile(from.Path()) {
+					initialContent, err := getBlobFileContents(r, from)
+					if err != nil {
+						logger.Errorw("failed to get  initial content", "err", err)
+						return patchedResources, recentHash, err
+					}
+					err = populateResourceMap(string(initialContent), beforeMap, defaultNameSpace)
+					if err != nil {
+						logger.Errorw("failed to populate resource map", "err", err)
+						return PatchedResource{}, recentHash, err
+					}
+
+				}
+
 			}
 			if to != nil {
-				finalContent, err := getBlobFileContents(r, to)
-				if err != nil {
-					logger.Errorw("failed to get  final content", "err", err)
-
-					return patchedResources, recentHash, err
-				}
-				err = populateResourceMap(string(finalContent), afterMap, defaultNameSpace)
-				if err != nil {
-					logger.Errorw("failed to populate resource map", "err", err)
-					return PatchedResource{}, recentHash, err
-				}
-			}
+				if validations.IsValidManifestFile(to.Path()) {
+					finalContent, err := getBlobFileContents(r, to)
+					if err != nil {
+						logger.Errorw("failed to get  final content", "err", err)
+						return patchedResources, recentHash, err
+					}
+					err = populateResourceMap(string(finalContent), afterMap, defaultNameSpace)
+					if err != nil {
+						logger.Errorw("failed to populate resource map", "err", err)
+						return PatchedResource{}, recentHash, err
+					}
+				}
+
+			}
+
 		}
 		patchedResources.Before = beforeMap
 		patchedResources.After = afterMap
