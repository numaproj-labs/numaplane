--- conflicted
+++ resolved
@@ -4,10 +4,11 @@
 	"context"
 	"errors"
 	"io"
-	"k8s.io/apimachinery/pkg/util/yaml"
 	"regexp"
 	"strings"
 	"time"
+
+	"k8s.io/apimachinery/pkg/util/yaml"
 
 	"github.com/go-git/go-git/v5/plumbing/format/diff"
 	metav1 "k8s.io/apimachinery/pkg/apis/meta/v1"
@@ -55,7 +56,6 @@
 	clusterName string
 }
 
-<<<<<<< HEAD
 // stores the Patched files  and their data
 
 type PatchedResource struct {
@@ -72,10 +72,7 @@
 	} `yaml:"metadata"`
 }
 
-func (processor *GitSyncProcessor) watchRepo(ctx context.Context, repo *v1.RepositoryPath, _ /* namespace */ string) error {
-=======
-func watchRepo(ctx context.Context, restConfig *rest.Config, repo *v1.RepositoryPath, namespace string) error {
->>>>>>> 3de834c1
+func watchRepo(ctx context.Context, restConfig *rest.Config, gitSync *v1.GitSync, repo *v1.RepositoryPath, namespace string) error {
 	logger := logging.FromContext(ctx)
 
 	// create kubernetes client
@@ -164,7 +161,7 @@
 		for {
 			select {
 			case <-ticker.C:
-				_, err := CheckForRepoUpdates(r, repo, &processor.gitSync.Status, ctx)
+				_, err := CheckForRepoUpdates(r, repo, &gitSync.Status, ctx)
 				if err != nil {
 					return err
 				}
@@ -183,14 +180,10 @@
 	return nil
 }
 
-<<<<<<< HEAD
 // this check for file changes in the repo by comparing the old commit  hash with new commit hash
 
 func CheckForRepoUpdates(r *git.Repository, repo *v1.RepositoryPath, status *v1.GitSyncStatus, ctx context.Context) (PatchedResource, error) {
 	var patchedResources PatchedResource
-=======
-func NewGitSyncProcessor(ctx context.Context, gitSync *v1.GitSync, k8client client.Client, config *rest.Config, clusterName string) (*GitSyncProcessor, error) {
->>>>>>> 3de834c1
 	logger := logging.FromContext(ctx)
 	if err := fetchUpdates(r); err != nil {
 		logger.Errorw("error checking for updates in the github repo", "err", err, "repo", repo.RepoUrl)
@@ -328,6 +321,9 @@
 		return nil, err
 	}
 	commitTreeForPath, err := commitTree.Tree(path)
+	if err != nil {
+		return nil, err
+	}
 	return commitTreeForPath, nil
 }
 
@@ -368,7 +364,7 @@
 	return commitHash, err
 }
 
-func NewGitSyncProcessor(ctx context.Context, gitSync *v1.GitSync, k8client client.Client, clusterName string) (*GitSyncProcessor, error) {
+func NewGitSyncProcessor(ctx context.Context, gitSync *v1.GitSync, k8client client.Client, config *rest.Config, clusterName string) (*GitSyncProcessor, error) {
 	logger := logging.FromContext(ctx)
 	channels := make(map[string]chan Message)
 	namespace := gitSync.Spec.GetDestinationNamespace(clusterName)
@@ -382,11 +378,7 @@
 		gitCh := make(chan Message, messageChanLength)
 		channels[repo.Name] = gitCh
 		go func(repo *v1.RepositoryPath) {
-<<<<<<< HEAD
-			err := processor.watchRepo(ctx, repo, namespace)
-=======
-			err := watchRepo(ctx, config, repo, namespace)
->>>>>>> 3de834c1
+			err := watchRepo(ctx, config, nil, repo, namespace) //
 			if err != nil {
 				// TODO: Retry on non-fatal errors
 				logger.Errorw("error watching the repo", "err", err)
