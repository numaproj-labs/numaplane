--- conflicted
+++ resolved
@@ -95,20 +95,8 @@
 	return secret, nil
 }
 
-<<<<<<< HEAD
 func cloneRepo(ctx context.Context, path string, options *git.CloneOptions) (*git.Repository, error) {
 	r, err := git.PlainCloneContext(ctx, path, false, options)
-=======
-func cloneRepo(ctx context.Context, path string, specs *v1alpha1.GitSyncSpec) (*git.Repository, error) {
-	endpoint, err := transport.NewEndpoint(specs.RepoUrl)
-	if err != nil {
-		return nil, err
-	}
-
-	r, err := git.PlainCloneContext(ctx, path, false, &git.CloneOptions{
-		URL: endpoint.String(),
-	})
->>>>>>> 95066f30
 	if err != nil && errors.Is(err, git.ErrRepositoryAlreadyExists) {
 		// If the repository is already present in local, then pull the latest changes and update it.
 		existingRepo, openErr := git.PlainOpen(path)
@@ -620,23 +608,18 @@
 		clusterName: clusterName,
 	}
 	localRepoPath := getLocalRepoPath(gitSync.GetName())
-<<<<<<< HEAD
-	go func(repo *v1alpha1.RepositoryPath) {
+	go func(specs *v1alpha1.GitSyncSpec) {
 		globalConfig, err := controllerconfig.GetConfigManagerInstance().GetConfig()
 		if err != nil {
 			logger.Errorw("error getting  the  global config", "err", err)
 		}
-		gitCredentials := gitshared.FindCredByUrl(repo.RepoUrl, globalConfig)
-		cloneOptions, err := gitshared.GetRepoCloneOptions(ctx, gitCredentials, kubeClient, namespace, repo)
+		gitCredentials := gitshared.FindCredByUrl(specs.RepoUrl, globalConfig)
+		cloneOptions, err := gitshared.GetRepoCloneOptions(ctx, gitCredentials, kubeClient, namespace, specs.RepoUrl)
 		if err != nil {
 			logger.Errorw("error getting  the  clone options", "err", err)
 		}
 
 		r, err := cloneRepo(ctx, localRepoPath, cloneOptions)
-=======
-	go func(specs *v1alpha1.GitSyncSpec) {
-		r, err := cloneRepo(ctx, localRepoPath, specs)
->>>>>>> 95066f30
 		if err != nil {
 			logger.Errorw("error cloning the repo", "err", err)
 		} else {
