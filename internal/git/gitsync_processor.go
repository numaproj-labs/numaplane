package git

import (
	"context"
	"errors"
	"io"
	"log"
	"regexp"
	"strings"
	"time"

	"k8s.io/client-go/kubernetes/scheme"
	"k8s.io/utils/ptr"
	"sigs.k8s.io/yaml"

	"github.com/go-git/go-git/v5"
	"github.com/go-git/go-git/v5/config"
	"github.com/go-git/go-git/v5/plumbing"
	"github.com/go-git/go-git/v5/plumbing/format/diff"
	"github.com/go-git/go-git/v5/plumbing/object"
	"github.com/go-git/go-git/v5/storage/memory"
	"go.uber.org/zap"
	apierrors "k8s.io/apimachinery/pkg/api/errors"
	metav1 "k8s.io/apimachinery/pkg/apis/meta/v1"
	"k8s.io/apimachinery/pkg/types"

	"github.com/numaproj-labs/numaplane/api/v1alpha1"
	"github.com/numaproj-labs/numaplane/internal/kubernetes"
	"github.com/numaproj-labs/numaplane/internal/shared/logging"
	"github.com/numaproj-labs/numaplane/internal/shared/validations"
)

const (
	messageChanLength = 5
	timeInterval      = 3
)

type Message struct {
	Updates bool
	Err     error
}

var commitSHARegex = regexp.MustCompile("^[0-9A-Fa-f]{40}$")

// isCommitSHA returns whether a string is a 40 character SHA-1
func isCommitSHA(sha string) bool {
	return commitSHARegex.MatchString(sha)
}

// isRootDir returns whether this given path represents root directory of a repo,
// We consider empty string as the root.
func isRootDir(path string) bool {
	return len(path) == 0
}

type GitSyncProcessor struct {
	gitSync     v1alpha1.GitSync
	channel     chan Message
	kubeClient  kubernetes.Client
	clusterName string
}

// stores the Patched files  and their data

type PatchedResource struct {
	Before map[string]string
	After  map[string]string
}

// Kubernetes Yaml Resource structs

type KubernetesResource struct {
	APIVersion string   `yaml:"apiVersion"`
	Kind       string   `yaml:"kind"`
	Metadata   MetaData `yaml:"metadata"`
}
type MetaData struct {
	Name      string `yaml:"name"`
	Namespace string `yaml:"namespace"`
}

func cloneRepo(repo *v1alpha1.RepositoryPath) (*git.Repository, error) {
	return git.Clone(memory.NewStorage(), nil, &git.CloneOptions{
		URL: repo.RepoUrl,
	})
}

// watchRepo monitors a Git repository for changes. It fetches updates from the remote repository,
// checks the latest commit hash against the stored hash in the GitSync object,
// and applies any changes to the Kubernetes cluster. It also periodically checks for updates based on a ticker.
func watchRepo(ctx context.Context, r *git.Repository, gitSync *v1alpha1.GitSync, kubeClient kubernetes.Client, repo *v1alpha1.RepositoryPath, namespace string) (string, error) {
	logger := logging.FromContext(ctx).With("GitSync name", gitSync.Name, "RepositoryPath Name", repo.Name)
	var lastCommitHash string

	// Fetch all remote branches
	err := fetchUpdates(r)
	if err != nil {
		return "", err
	}

	// The revision can be a branch, a tag, or a commit hash
	hash, err := getLatestCommitHash(r, repo.TargetRevision)
	if err != nil {
		logger.Errorw("error resolving the revision", "revision", repo.TargetRevision, "err", err, "repo", repo.RepoUrl)
		return "", err
	}
	namespacedName := types.NamespacedName{
		Namespace: gitSync.Namespace,
		Name:      gitSync.Name,
	}

	gitSync = &v1alpha1.GitSync{}
	if err = kubeClient.Get(ctx, namespacedName, gitSync); err != nil {
		// if we aren't able to do a Get, then either it's been deleted in the past, or something else went wrong
		if apierrors.IsNotFound(err) {
			return hash.String(), nil
		} else {
			logger.Errorw("Unable to get GitSync", "err", err)
			return hash.String(), err
		}
	}

	// Only create the resources for the first time if not created yet.
	// Otherwise, monitoring with intervals.
	if gitSync.Status.CommitStatus == nil || gitSync.Status.CommitStatus.Hash == "" {
		// Retrieving the commit object matching the hash.
		tree, err := getCommitTreeAtPath(r, repo.Path, *hash)
		if err != nil {
			return hash.String(), err
		}
		// Read all the files under the path and apply each one respectively.
		err = tree.Files().ForEach(func(f *object.File) error {
			logger.Debugw("read file", "file_name", f.Name)
			// TODO: this currently assumes that one file contains just one manifest - modify for multiple
			// TODO :need to address the valid file extension issue
			if validations.IsValidManiFestFile(f.Name) {
				manifest, err := f.Contents()
				if err != nil {
					logger.Errorw("cannot get file content", "filename", f.Name, "err", err)
					return err
				}
				log.Println(manifest)
				referencedManifest, err := ApplyOwnerShipReference(manifest, gitSync)

				if err != nil {
					logger.Errorw("error in applying ownership reference", "filename", f.Name, "err", err)
					return err
				}
				// Apply manifest in cluster
				return kubeClient.ApplyResource(referencedManifest, namespace)
			}
			return nil
		})
		if err != nil {
			return hash.String(), err
		}

		err = updateCommitStatus(ctx, kubeClient, logger, namespacedName, hash.String(), nil)
		if err != nil {
			return hash.String(), err
		}

		lastCommitHash = hash.String()
	} else {
		lastCommitHash = gitSync.Status.CommitStatus.Hash
	}
	// no monitoring if targetRevision is a specific commit hash
	if isCommitSHA(repo.TargetRevision) {
		if lastCommitHash != hash.String() {
			logger.Errorw(
				"synced commit hash doesn't match desired one",
				"synced commit hash", lastCommitHash,
				"desired commit hash", hash.String())
			return hash.String(), err
		}
	} else {
		ticker := time.NewTicker(timeInterval * time.Minute)
		defer ticker.Stop()
		for {
			select {
			case <-ticker.C:
				logger.Debug("checking for new updates")
				patchedResources, recentHash, err := CheckForRepoUpdates(ctx, r, repo, lastCommitHash, namespace)
				if err != nil {
					return hash.String(), err
				}
				// recentHash would be an empty string if there is no update in the  repository
				if len(recentHash) > 0 {
					lastCommitHash = recentHash
					err = ApplyPatchToResources(patchedResources, kubeClient, gitSync)
					if err != nil {
						return recentHash, err
					}
					err = updateCommitStatus(ctx, kubeClient, logger, namespacedName, recentHash, nil)
					if err != nil {
						return recentHash, err
					}

				}
			case <-ctx.Done():
				logger.Debug("Context canceled, stopping updates check")
				return hash.String(), nil
			}
		}
	}

	return hash.String(), nil
}

// ApplyOwnerShipReference adds ownerships to resources for GitSync
func ApplyOwnerShipReference(manifest string, gitSync *v1alpha1.GitSync) ([]byte, error) {
	decode := scheme.Codecs.UniversalDeserializer().Decode
	decoded, _, err := decode([]byte(manifest), nil, nil)
	if err != nil {
		return nil, err
	}
	obj, ok := decoded.(metav1.Object)
	if !ok {
		return nil, errors.New("decoded manifest is not a metaV1 object")
	}
	ownerRef := metav1.OwnerReference{
		APIVersion:         gitSync.APIVersion,
		Kind:               gitSync.Kind,
		Name:               gitSync.Name,
		UID:                gitSync.UID,
		Controller:         ptr.To(true),
		BlockOwnerDeletion: ptr.To(true),
	}
	obj.SetOwnerReferences([]metav1.OwnerReference{ownerRef})
	modifiedManifest, err := yaml.Marshal(obj)
	if err != nil {
		return nil, err
	}

	return modifiedManifest, nil
}

// ApplyPatchToResources applies changes to Kubernetes resources based on the provided PatchedResource.
// It uses a Kubernetes client to apply changes to each resource and handles creation and deletion of resources as needed.
<<<<<<< HEAD

func ApplyPatchToResources(patchedResources PatchedResource, kubeClient kubernetes.Client, gitSync *v1alpha1.GitSync) error {
=======
func ApplyPatchToResources(patchedResources PatchedResource, kubeClient kubernetes.Client) error {
>>>>>>> 132c4d85
	for key, afterValue := range patchedResources.After {
		namespace := strings.Split(key, "/")[0]
		if beforeValue, ok := patchedResources.Before[key]; ok {
			if beforeValue != afterValue {
				afterValueWithOwnership, err := ApplyOwnerShipReference(afterValue, gitSync)
				if err != nil {
					return err
				}
				err = kubeClient.ApplyResource(afterValueWithOwnership, namespace)
				if err != nil {
					return errors.New("failed to apply resource: " + err.Error())
				}
			}
		} else {
			// Handle newly added resources
			afterValueWithOwnership, err := ApplyOwnerShipReference(afterValue, gitSync)
			if err != nil {
				return err
			}
			err = kubeClient.ApplyResource(afterValueWithOwnership, namespace)
			if err != nil {
				return errors.New("failed to apply new resource: " + err.Error())
			}
		}
	}

	// Handle deleted resources
	for key, beforeValue := range patchedResources.Before {
		resource, err := yamlUnmarshal(beforeValue)
		if err != nil {
			return errors.New("failed to unmarshal YAML: " + err.Error())
		}
		if _, ok := patchedResources.After[key]; !ok {
			err := kubeClient.DeleteResource(resource.Kind, resource.Metadata.Name, resource.Metadata.Namespace, metav1.DeleteOptions{})
			if err != nil {
				return errors.New("failed to delete resource: " + err.Error())
			}
		}
	}
	return nil
}

// this check for file changes in the repo by comparing the old commit  hash with new commit hash and returns the recent hash with PatchedResources map

func CheckForRepoUpdates(ctx context.Context, r *git.Repository, repo *v1alpha1.RepositoryPath, lastCommitHash string, defaultNameSpace string) (PatchedResource, string, error) {
	var patchedResources PatchedResource
	var recentHash string
	logger := logging.FromContext(ctx).With("RepositoryPath Name", repo.Name, "Repository Url", repo.RepoUrl)
	if err := fetchUpdates(r); err != nil {
		logger.Errorw("error checking for updates in the github repo", "err", err)
		return patchedResources, recentHash, err
	}
	remoteRef, err := getLatestCommitHash(r, repo.TargetRevision)
	if err != nil {
		logger.Errorw("failed to get latest commits in the github repo", "err", err)
		return patchedResources, recentHash, err
	}
	if remoteRef.String() != lastCommitHash {
		recentHash = remoteRef.String()
		lastTreeForThePath, err := getCommitTreeAtPath(r, repo.Path, plumbing.NewHash(lastCommitHash))
		if err != nil {
			logger.Errorw("failed to get last commit", "err", err)
			return patchedResources, recentHash, err
		}

		recentTreeForThePath, err := getCommitTreeAtPath(r, repo.Path, *remoteRef)

		if err != nil {
			logger.Errorw("failed to get recent commit", "err", err)
			return patchedResources, recentHash, err
		}
		// get the diff between the previous and current
		difference, err := lastTreeForThePath.Patch(recentTreeForThePath)
		if err != nil {
			logger.Errorw("failed to take diff of commit", "err", err)
			return patchedResources, recentHash, err
		}

		beforeMap := make(map[string]string)
		afterMap := make(map[string]string)
		//if file exists in both [from] and [to] its modified ,if it exists in [to] its newly added and if it only exists in [from] its deleted
		for _, filePatch := range difference.FilePatches() {
			from, to := filePatch.Files()
			if from != nil {
				initialContent, err := getBlobFileContents(r, from)
				if err != nil {
					logger.Errorw("failed to get  initial content", "err", err)
					return patchedResources, recentHash, err
				}
				err = populateResourceMap(initialContent, beforeMap, defaultNameSpace)
				if err != nil {
					logger.Errorw("failed to populate resource map", "err", err)
					return PatchedResource{}, recentHash, err
				}
			}
			if to != nil {
				finalContent, err := getBlobFileContents(r, to)
				if err != nil {
					logger.Errorw("failed to get  final content", "err", err)

					return patchedResources, recentHash, err
				}
				err = populateResourceMap(finalContent, afterMap, defaultNameSpace)
				if err != nil {
					logger.Errorw("failed to populate resource map", "err", err)
					return PatchedResource{}, recentHash, err
				}
			}
		}
		patchedResources.Before = beforeMap
		patchedResources.After = afterMap
	}
	return patchedResources, recentHash, nil
}

// populateResourceMap fills the resourceMap with resource names as keys and their string representations as values.
func populateResourceMap(content []byte, resourceMap map[string]string, defaultNameSpace string) error {
	// split the string by ---
	resources := strings.Split(string(content), "---")
	for _, v := range resources {
		name, err := getResourceName(v, defaultNameSpace)
		if err != nil {
			return err
		}
		resourceMap[name] = v
	}
	return nil
}

// unmarshalls yaml into Kubernetes Resource
func yamlUnmarshal(yamlContent string) (KubernetesResource, error) {
	var resource KubernetesResource
	err := yaml.Unmarshal([]byte(yamlContent), &resource)
	if err != nil {
		return KubernetesResource{}, err
	}
	return resource, err
}

// getResourceName extracts the name and namespace of the Kubernetes resource from YAML content.
func getResourceName(yamlContent string, defaultNameSpace string) (string, error) {
	resource, err := yamlUnmarshal(yamlContent)
	if err != nil {
		return "", err
	}
	namespace := resource.Metadata.Namespace
	if namespace == "" {
		namespace = defaultNameSpace
	}
	return namespace + "/" + resource.Metadata.Name, nil
}

// retrieves a specific tree (or subtree) located at a given path within a specific commit in a Git repository
func getCommitTreeAtPath(r *git.Repository, path string, hash plumbing.Hash) (*object.Tree, error) {
	commit, err := r.CommitObject(hash)
	if err != nil {
		return nil, err
	}
	commitTree, err := commit.Tree()
	if err != nil {
		return nil, err
	}
	if !isRootDir(path) {
		commitTreeForPath, err := commitTree.Tree(path)
		if err != nil {
			return nil, err
		}
		return commitTreeForPath, nil
	}
	return commitTree, nil
}

// gets the file content from the repository with file hash
func getBlobFileContents(r *git.Repository, file diff.File) ([]byte, error) {
	fileBlob, err := r.BlobObject(file.Hash())
	if err != nil {
		return nil, err
	}
	reader, err := fileBlob.Reader()
	if err != nil {
		return nil, err
	}
	fileContent, err := io.ReadAll(reader)
	if err != nil {
		return nil, err
	}
	return fileContent, nil
}

// fetchUpdates fetches all the remote branches, returning nil if already up-to-date or an error otherwise.
func fetchUpdates(repo *git.Repository) error {
	remote, err := repo.Remote("origin")
	if err != nil {
		return err
	}
	opts := &git.FetchOptions{
		RefSpecs: []config.RefSpec{"refs/*:refs/*", "HEAD:refs/heads/HEAD"},
	}
	if err = remote.Fetch(opts); err != nil && err != git.NoErrAlreadyUpToDate {
		return err
	}
	return nil
}

// updateCommitStatus will update the commit status in git sync CR also if error happened while syncing the repo then it update the error reason as well.
func updateCommitStatus(ctx context.Context, kubeClient kubernetes.Client, logger *zap.SugaredLogger, namespacedName types.NamespacedName,
	hash string, err error) error {

	commitStatus := v1alpha1.CommitStatus{
		Hash:     hash,
		Synced:   true,
		SyncTime: metav1.NewTime(time.Now()),
	}
	// set error reason with commit status.
	if err != nil {
		commitStatus.Error = err.Error()
	}

	gitSync := &v1alpha1.GitSync{}
	if err := kubeClient.Get(ctx, namespacedName, gitSync); err != nil {
		// if we aren't able to do a Get, then either it's been deleted in the past, or something else went wrong
		if apierrors.IsNotFound(err) {
			return nil
		} else {
			logger.Errorw("Unable to get GitSync", "err", err)
			return err
		}
	}

	gitSync.Status.CommitStatus = &commitStatus
	// It's Ok to fail here as upon errors the whole process will be retried
	// until a CommitStatus is persisted.
	if err := kubeClient.StatusUpdate(ctx, gitSync); err != nil {
		logger.Errorw("Error Updating GitSync Status", "err", err)
		return err
	}
	return nil
}

// getLatestCommitHash retrieves the latest commit hash of a given branch or tag
func getLatestCommitHash(repo *git.Repository, refName string) (*plumbing.Hash, error) {
	commitHash, err := repo.ResolveRevision(plumbing.Revision(refName))
	if err != nil {
		return nil, err
	}
	return commitHash, err
}

// NewGitSyncProcessor creates a new instance of GitSyncProcessor.
// It takes in a context, a GitSync object, a Kubernetes client, and a cluster name as parameters.
// The function clones the Git repository specified in the GitSync object and starts a goroutine to watch the repository for changes.
// The goroutine will continuously monitor the repository and apply any changes to the Kubernetes cluster.
// If any error occurs during the repository watching process, it will be logged and the commit status will be updated with the error.
func NewGitSyncProcessor(ctx context.Context, gitSync *v1alpha1.GitSync, kubeClient kubernetes.Client, clusterName string) (*GitSyncProcessor, error) {
	logger := logging.FromContext(ctx)

	namespace := gitSync.Spec.GetDestinationNamespace(clusterName)
	repo := gitSync.Spec.RepositoryPath
	channel := make(chan Message, messageChanLength)
	processor := &GitSyncProcessor{
		gitSync:     *gitSync,
		kubeClient:  kubeClient,
		channel:     channel,
		clusterName: clusterName,
	}

	go func(repo *v1alpha1.RepositoryPath) {
		r, err := cloneRepo(repo)
		if err != nil {
			logger.Errorw("error cloning the repo", "err", err)
		} else {
			for ok := true; ok; {
				hash, err := watchRepo(ctx, r, gitSync, kubeClient, repo, namespace)
				// TODO: terminate the goroutine on fatal errors from 'watchRepo'
				if err != nil {
					// update error reason in git sync CR if happened.
					if updateErr := updateCommitStatus(ctx, kubeClient, logger, types.NamespacedName{Namespace: gitSync.Namespace, Name: gitSync.Name}, hash, err); updateErr != nil {
						logger.Errorw("error updating gitSync commit status", "err", updateErr)
					}
					logger.Errorw("error watching the repo", "err", err)
				}
			}
		}
	}(&repo)

	return processor, nil
}

func (processor *GitSyncProcessor) Update(gitSync *v1alpha1.GitSync) error {
	return nil
}

func (processor *GitSyncProcessor) Shutdown() error {
	return nil
}<|MERGE_RESOLUTION|>--- conflicted
+++ resolved
@@ -237,12 +237,7 @@
 
 // ApplyPatchToResources applies changes to Kubernetes resources based on the provided PatchedResource.
 // It uses a Kubernetes client to apply changes to each resource and handles creation and deletion of resources as needed.
-<<<<<<< HEAD
-
 func ApplyPatchToResources(patchedResources PatchedResource, kubeClient kubernetes.Client, gitSync *v1alpha1.GitSync) error {
-=======
-func ApplyPatchToResources(patchedResources PatchedResource, kubeClient kubernetes.Client) error {
->>>>>>> 132c4d85
 	for key, afterValue := range patchedResources.After {
 		namespace := strings.Split(key, "/")[0]
 		if beforeValue, ok := patchedResources.Before[key]; ok {
