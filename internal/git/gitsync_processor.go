package git

import (
	"context"
	"errors"
	"fmt"
	"io"
	"os"
	"regexp"
	"strings"
	"time"

	k8sClient "sigs.k8s.io/controller-runtime/pkg/client"

	"github.com/go-git/go-git/v5/plumbing/transport"
	corev1 "k8s.io/api/core/v1"

	"github.com/go-git/go-git/v5"
	"github.com/go-git/go-git/v5/config"
	"github.com/go-git/go-git/v5/plumbing"
	"github.com/go-git/go-git/v5/plumbing/format/diff"
	"github.com/go-git/go-git/v5/plumbing/object"
	"go.uber.org/zap"
	apierrors "k8s.io/apimachinery/pkg/api/errors"
	metav1 "k8s.io/apimachinery/pkg/apis/meta/v1"
	"k8s.io/apimachinery/pkg/types"
	"k8s.io/apimachinery/pkg/util/yaml"

	"github.com/numaproj-labs/numaplane/api/v1alpha1"
	controllerconfig "github.com/numaproj-labs/numaplane/internal/controller/config"
	"github.com/numaproj-labs/numaplane/internal/kubernetes"
	"github.com/numaproj-labs/numaplane/internal/kustomize"
	"github.com/numaproj-labs/numaplane/internal/shared/logging"
)

const (
	messageChanLength = 5
	timeInterval      = 3
)

type Message struct {
	Updates bool
	Err     error
}

var commitSHARegex = regexp.MustCompile("^[0-9A-Fa-f]{40}$")

// isCommitSHA returns whether a string is a 40 character SHA-1
func isCommitSHA(sha string) bool {
	return commitSHARegex.MatchString(sha)
}

// isRootDir returns whether this given path represents root directory of a repo,
// We consider empty string as the root.
func isRootDir(path string) bool {
	return len(path) == 0
}

type GitSyncProcessor struct {
	gitSync     v1alpha1.GitSync
	channel     chan Message
	kubeClient  kubernetes.Client
	clusterName string
}

// stores the Patched files  and their data

type PatchedResource struct {
	Before map[string]string
	After  map[string]string
}

// Kubernetes Yaml Resource structs

type KubernetesResource struct {
	APIVersion string   `yaml:"apiVersion"`
	Kind       string   `yaml:"kind"`
	Metadata   MetaData `yaml:"metadata"`
}
type MetaData struct {
	Name      string `yaml:"name"`
	Namespace string `yaml:"namespace"`
}

<<<<<<< HEAD
// this gets secret using the kubernetes client
func getSecret(ctx context.Context, kubeClient kubernetes.Client, namespace, secretName string) (*corev1.Secret, error) {
	secret := &corev1.Secret{}
	key := k8sClient.ObjectKey{
		Namespace: namespace,
		Name:      secretName,
	}
	if err := kubeClient.Get(ctx, key, secret); err != nil {
		return nil, err
	}
	return secret, nil
}

func cloneRepo(repo *v1alpha1.RepositoryPath) (*git.Repository, error) {
	// Adding Endpoint here to manage more advanced git options
	endpoint, err := transport.NewEndpoint(repo.RepoUrl)
	if err != nil {
		return nil, err
	}
	return git.Clone(memory.NewStorage(), nil, &git.CloneOptions{
		URL: endpoint.String(),
=======
func cloneRepo(ctx context.Context, path string, repo *v1alpha1.RepositoryPath) (*git.Repository, error) {
	r, err := git.PlainCloneContext(ctx, path, false, &git.CloneOptions{
		URL: repo.RepoUrl,
>>>>>>> c6e106a1
	})
	if err != nil && errors.Is(err, git.ErrRepositoryAlreadyExists) {
		// If repository is already present in local, then pull the latest changes and update it.
		existingRepo, openErr := git.PlainOpen(path)
		if openErr != nil {
			return r, fmt.Errorf("failed to open existing repo, err: %v", openErr)
		}
		if fetchErr := fetchUpdates(existingRepo); fetchErr != nil {
			return existingRepo, fetchErr
		}
		return existingRepo, nil
	}

	return r, err
}

// watchRepo monitors a Git repository for changes. It fetches updates from the remote repository,
// checks the latest commit hash against the stored hash in the GitSync object,
// and applies any changes to the Kubernetes cluster. It also periodically checks for updates based on a ticker.
func watchRepo(ctx context.Context, r *git.Repository, gitSync *v1alpha1.GitSync, kubeClient kubernetes.Client, repo *v1alpha1.RepositoryPath, namespace, localRepoPath string) (string, error) {
	logger := logging.FromContext(ctx).With("GitSync name", gitSync.Name, "RepositoryPath Name", repo.Name)
	var lastCommitHash string

	// Fetch all remote branches
	err := fetchUpdates(r)
	if err != nil {
		return "", err
	}

	// The revision can be a branch, a tag, or a commit hash
	hash, err := getLatestCommitHash(r, repo.TargetRevision)
	if err != nil {
		logger.Errorw("error resolving the revision", "revision", repo.TargetRevision, "err", err, "repo", repo.RepoUrl)
		return "", err
	}
	namespacedName := types.NamespacedName{
		Namespace: gitSync.Namespace,
		Name:      gitSync.Name,
	}

	gitSync = &v1alpha1.GitSync{}
	if err = kubeClient.Get(ctx, namespacedName, gitSync); err != nil {
		// if we aren't able to do a Get, then either it's been deleted in the past, or something else went wrong
		if apierrors.IsNotFound(err) {
			return hash.String(), nil
		} else {
			logger.Errorw("Unable to get GitSync", "err", err)
			return hash.String(), err
		}
	}

	// Only create the resources for the first time if not created yet.
	// Otherwise, monitoring with intervals.

	// kustomizePath will be the path of clone repository + the path where kustomize file is present.
	kustomizePath := localRepoPath + "/" + repo.Path
	k := kustomize.NewKustomizeApp(kustomizePath, repo.RepoUrl, os.Getenv("KUSTOMIZE_BINARY_PATH"))

	if gitSync.Status.CommitStatus == nil || gitSync.Status.CommitStatus.Hash == "" {
		if kustomize.IsKustomizationRepository(kustomizePath) {
			manifests, err := k.Build(nil)
			if err != nil {
				logger.Errorw("cannot build kustomize yaml", "err", err)
				return hash.String(), err
			}

			for _, manifest := range manifests {
				err = kubeClient.ApplyResource([]byte(manifest), namespace)
				if err != nil {
					return hash.String(), err
				}
			}
		} else {
			// Retrieving the commit object matching the hash.
			tree, err := getCommitTreeAtPath(r, repo.Path, *hash)
			if err != nil {
				return hash.String(), err
			}
			// Read all the files under the path and apply each one respectively.
			err = tree.Files().ForEach(func(f *object.File) error {
				logger.Debugw("read file", "file_name", f.Name)
				// TODO: this currently assumes that one file contains just one manifest - modify for multiple
				manifest, err := f.Contents()
				if err != nil {
					logger.Errorw("cannot get file content", "filename", f.Name, "err", err)
					return err
				}

				// Apply manifest in cluster
				return kubeClient.ApplyResource([]byte(manifest), namespace)
			})
			if err != nil {
				return hash.String(), err
			}
		}

		err = updateCommitStatus(ctx, kubeClient, logger, namespacedName, hash.String(), nil)
		if err != nil {
			return hash.String(), err
		}

		lastCommitHash = hash.String()
	} else {
		lastCommitHash = gitSync.Status.CommitStatus.Hash
	}
	// no monitoring if targetRevision is a specific commit hash
	if isCommitSHA(repo.TargetRevision) {
		if lastCommitHash != hash.String() {
			logger.Errorw(
				"synced commit hash doesn't match desired one",
				"synced commit hash", lastCommitHash,
				"desired commit hash", hash.String())
			return hash.String(), err
		}
	} else {
		ticker := time.NewTicker(timeInterval * time.Minute)
		defer ticker.Stop()
		for {
			select {
			case <-ticker.C:
				logger.Debug("checking for new updates")
				var (
					recentHash       string
					patchedResources PatchedResource
				)
				// TODO: Add switch case based on type(Kustomize/Helm/Yaml) of repo, Once type field is available in GitSync CR.
				if kustomize.IsKustomizationRepository(kustomizePath) {
					patchedResources, recentHash, err = CheckRepoUpdatesForKustomize(ctx, r, repo, lastCommitHash, namespace, k)
					if err != nil {
						return hash.String(), err
					}
				} else {
					patchedResources, recentHash, err = CheckForRepoUpdates(ctx, r, repo, lastCommitHash, namespace)
					if err != nil {
						return hash.String(), err
					}
				}

				// recentHash would be an empty string if there is no update in the  repository
				if len(recentHash) > 0 {
					lastCommitHash = recentHash
					err = ApplyPatchToResources(patchedResources, kubeClient)
					if err != nil {
						return recentHash, err
					}
					err = updateCommitStatus(ctx, kubeClient, logger, namespacedName, recentHash, nil)
					if err != nil {
						return recentHash, err
					}

				}
			case <-ctx.Done():
				logger.Debug("Context canceled, stopping updates check")
				return hash.String(), nil
			}
		}
	}

	return hash.String(), nil
}

// ApplyPatchToResources applies changes to Kubernetes resources based on the provided PatchedResource.
// It uses a Kubernetes client to apply changes to each resource and handles creation and deletion of resources as needed.
func ApplyPatchToResources(patchedResources PatchedResource, kubeClient kubernetes.Client) error {
	for key, afterValue := range patchedResources.After {
		namespace := strings.Split(key, "/")[0]
		if beforeValue, ok := patchedResources.Before[key]; ok {
			if beforeValue != afterValue {
				err := kubeClient.ApplyResource([]byte(afterValue), namespace)
				if err != nil {
					return errors.New("failed to apply resource: " + err.Error())
				}
			}
		} else {
			// Handle newly added resources
			err := kubeClient.ApplyResource([]byte(afterValue), namespace)
			if err != nil {
				return errors.New("failed to apply new resource: " + err.Error())
			}
		}
	}

	// Handle deleted resources
	for key, beforeValue := range patchedResources.Before {
		resource, err := yamlUnmarshal(beforeValue)
		if err != nil {
			return errors.New("failed to unmarshal YAML: " + err.Error())
		}
		if _, ok := patchedResources.After[key]; !ok {
			err := kubeClient.DeleteResource(resource.Kind, resource.Metadata.Name, resource.Metadata.Namespace, metav1.DeleteOptions{})
			if err != nil {
				return errors.New("failed to delete resource: " + err.Error())
			}
		}
	}
	return nil
}

// CheckRepoUpdatesForKustomize will calculate for any update required based on commit history.
func CheckRepoUpdatesForKustomize(ctx context.Context, r *git.Repository, repo *v1alpha1.RepositoryPath, lastCommitHash, defaultNameSpace string, k kustomize.Kustomize) (PatchedResource, string, error) {
	var patchedResources PatchedResource
	var recentHash string

	logger := logging.FromContext(ctx).With("RepositoryPath Name", repo.Name, "Repository Url", repo.RepoUrl)
	// Build the kustomize manifest with old changes.
	oldManifest, err := k.Build(nil)
	if err != nil {
		logger.Errorw("error generating kustomize manifest", "err", err)
		return patchedResources, recentHash, err
	}

	if err = fetchUpdates(r); err != nil {
		logger.Errorw("error checking for updates in the github repo", "err", err)
		return patchedResources, recentHash, err
	}

	remoteRef, err := getLatestCommitHash(r, repo.TargetRevision)
	if err != nil {
		logger.Errorw("failed to get latest commits in the github repo", "err", err)
		return patchedResources, recentHash, err
	}

	// If remote commit hash and local one aren't equal, it means there are new changes made in remote repository.
	if remoteRef.String() != lastCommitHash {
		recentHash = remoteRef.String()
		beforeMap := make(map[string]string)
		afterMap := make(map[string]string)

		for _, manifest := range oldManifest {
			err = populateResourceMap(manifest, beforeMap, defaultNameSpace)
			if err != nil {
				logger.Errorw("failed to populate resource map", "err", err)
				return patchedResources, recentHash, err
			}
		}

		newManifest, err := k.Build(nil)
		if err != nil {
			logger.Errorw("error generating kustomize manifest", "err", err)
			return patchedResources, recentHash, err
		}
		for _, manifest := range newManifest {
			err = populateResourceMap(manifest, afterMap, defaultNameSpace)
			if err != nil {
				logger.Errorw("failed to populate resource map", "err", err)
				return patchedResources, recentHash, err
			}
		}

		patchedResources.Before = beforeMap
		patchedResources.After = afterMap
	}

	return patchedResources, recentHash, nil
}

// this check for file changes in the repo by comparing the old commit  hash with new commit hash and returns the recent hash with PatchedResources map

func CheckForRepoUpdates(ctx context.Context, r *git.Repository, repo *v1alpha1.RepositoryPath, lastCommitHash string, defaultNameSpace string) (PatchedResource, string, error) {
	var patchedResources PatchedResource
	var recentHash string
	logger := logging.FromContext(ctx).With("RepositoryPath Name", repo.Name, "Repository Url", repo.RepoUrl)
	if err := fetchUpdates(r); err != nil {
		logger.Errorw("error checking for updates in the github repo", "err", err)
		return patchedResources, recentHash, err
	}
	remoteRef, err := getLatestCommitHash(r, repo.TargetRevision)
	if err != nil {
		logger.Errorw("failed to get latest commits in the github repo", "err", err)
		return patchedResources, recentHash, err
	}
	if remoteRef.String() != lastCommitHash {
		recentHash = remoteRef.String()
		lastTreeForThePath, err := getCommitTreeAtPath(r, repo.Path, plumbing.NewHash(lastCommitHash))
		if err != nil {
			logger.Errorw("failed to get last commit", "err", err)
			return patchedResources, recentHash, err
		}

		recentTreeForThePath, err := getCommitTreeAtPath(r, repo.Path, *remoteRef)

		if err != nil {
			logger.Errorw("failed to get recent commit", "err", err)
			return patchedResources, recentHash, err
		}
		// get the diff between the previous and current
		difference, err := lastTreeForThePath.Patch(recentTreeForThePath)
		if err != nil {
			logger.Errorw("failed to take diff of commit", "err", err)
			return patchedResources, recentHash, err
		}

		beforeMap := make(map[string]string)
		afterMap := make(map[string]string)
		//if file exists in both [from] and [to] its modified ,if it exists in [to] its newly added and if it only exists in [from] its deleted
		for _, filePatch := range difference.FilePatches() {
			from, to := filePatch.Files()
			if from != nil {
				initialContent, err := getBlobFileContents(r, from)
				if err != nil {
					logger.Errorw("failed to get  initial content", "err", err)
					return patchedResources, recentHash, err
				}
				err = populateResourceMap(string(initialContent), beforeMap, defaultNameSpace)
				if err != nil {
					logger.Errorw("failed to populate resource map", "err", err)
					return PatchedResource{}, recentHash, err
				}
			}
			if to != nil {
				finalContent, err := getBlobFileContents(r, to)
				if err != nil {
					logger.Errorw("failed to get  final content", "err", err)

					return patchedResources, recentHash, err
				}
				err = populateResourceMap(string(finalContent), afterMap, defaultNameSpace)
				if err != nil {
					logger.Errorw("failed to populate resource map", "err", err)
					return PatchedResource{}, recentHash, err
				}
			}
		}
		patchedResources.Before = beforeMap
		patchedResources.After = afterMap
	}
	return patchedResources, recentHash, nil
}

// populateResourceMap fills the resourceMap with resource names as keys and their string representations as values.
func populateResourceMap(content string, resourceMap map[string]string, defaultNameSpace string) error {
	// split the string by ---
	resources := strings.Split(content, "---")
	for _, v := range resources {
		name, err := getResourceName(v, defaultNameSpace)
		if err != nil {
			return err
		}
		resourceMap[name] = v
	}
	return nil
}

// unmarshalls yaml into Kubernetes Resource
func yamlUnmarshal(yamlContent string) (KubernetesResource, error) {
	var resource KubernetesResource
	err := yaml.Unmarshal([]byte(yamlContent), &resource)
	if err != nil {
		return KubernetesResource{}, err
	}
	return resource, err
}

// getResourceName extracts the name and namespace of the Kubernetes resource from YAML content.
func getResourceName(yamlContent string, defaultNameSpace string) (string, error) {
	resource, err := yamlUnmarshal(yamlContent)
	if err != nil {
		return "", err
	}
	namespace := resource.Metadata.Namespace
	if namespace == "" {
		namespace = defaultNameSpace
	}
	return namespace + "/" + resource.Metadata.Name, nil
}

// retrieves a specific tree (or subtree) located at a given path within a specific commit in a Git repository
func getCommitTreeAtPath(r *git.Repository, path string, hash plumbing.Hash) (*object.Tree, error) {
	commit, err := r.CommitObject(hash)
	if err != nil {
		return nil, err
	}
	commitTree, err := commit.Tree()
	if err != nil {
		return nil, err
	}
	if !isRootDir(path) {
		commitTreeForPath, err := commitTree.Tree(path)
		if err != nil {
			return nil, err
		}
		return commitTreeForPath, nil
	}
	return commitTree, nil
}

// gets the file content from the repository with file hash
func getBlobFileContents(r *git.Repository, file diff.File) ([]byte, error) {
	fileBlob, err := r.BlobObject(file.Hash())
	if err != nil {
		return nil, err
	}
	reader, err := fileBlob.Reader()
	if err != nil {
		return nil, err
	}
	fileContent, err := io.ReadAll(reader)
	if err != nil {
		return nil, err
	}
	return fileContent, nil
}

// fetchUpdates fetches all the remote branches and updates the local changes, returning nil if already up-to-date or an error otherwise.
func fetchUpdates(repo *git.Repository) error {
	remote, err := repo.Remote("origin")
	if err != nil {
		return err
	}

	err = remote.Fetch(&git.FetchOptions{
		RefSpecs: []config.RefSpec{"refs/*:refs/*", "HEAD:refs/heads/HEAD"},
		Force:    true,
	})
	if err != nil && !errors.Is(err, git.NoErrAlreadyUpToDate) {
		return err
	}

	// update the local repo with remote changes.
	worktree, err := repo.Worktree()
	if err != nil {
		return err
	}

	err = worktree.Pull(&git.PullOptions{
		Force:      true,
		RemoteName: "origin",
	})
	if err != nil && !errors.Is(err, git.NoErrAlreadyUpToDate) {
		return err
	}

	return nil
}

// updateCommitStatus will update the commit status in git sync CR also if error happened while syncing the repo then it update the error reason as well.
func updateCommitStatus(ctx context.Context, kubeClient kubernetes.Client, logger *zap.SugaredLogger, namespacedName types.NamespacedName,
	hash string, err error) error {

	commitStatus := v1alpha1.CommitStatus{
		Hash:     hash,
		Synced:   true,
		SyncTime: metav1.NewTime(time.Now()),
	}
	// set error reason with commit status.
	if err != nil {
		commitStatus.Error = err.Error()
	}

	gitSync := &v1alpha1.GitSync{}
	if err := kubeClient.Get(ctx, namespacedName, gitSync); err != nil {
		// if we aren't able to do a Get, then either it's been deleted in the past, or something else went wrong
		if apierrors.IsNotFound(err) {
			return nil
		} else {
			logger.Errorw("Unable to get GitSync", "err", err)
			return err
		}
	}

	gitSync.Status.CommitStatus = &commitStatus
	// It's Ok to fail here as upon errors the whole process will be retried
	// until a CommitStatus is persisted.
	if err := kubeClient.StatusUpdate(ctx, gitSync); err != nil {
		logger.Errorw("Error Updating GitSync Status", "err", err)
		return err
	}
	return nil
}

// getLatestCommitHash retrieves the latest commit hash of a given branch or tag
func getLatestCommitHash(repo *git.Repository, refName string) (*plumbing.Hash, error) {
	commitHash, err := repo.ResolveRevision(plumbing.Revision(refName))
	if err != nil {
		return nil, err
	}
	return commitHash, err
}

<<<<<<< HEAD
func NewGitSyncProcessor(ctx context.Context, gitSync *v1alpha1.GitSync, kubeClient kubernetes.Client, clusterName string, repoCred map[string]*controllerconfig.GitCredential) (*GitSyncProcessor, error) {
=======
// NewGitSyncProcessor creates a new instance of GitSyncProcessor.
// It takes in a context, a GitSync object, a Kubernetes client, and a cluster name as parameters.
// The function clones the Git repository specified in the GitSync object and starts a goroutine to watch the repository for changes.
// The goroutine will continuously monitor the repository and apply any changes to the Kubernetes cluster.
// If any error occurs during the repository watching process, it will be logged and the commit status will be updated with the error.
func NewGitSyncProcessor(ctx context.Context, gitSync *v1alpha1.GitSync, kubeClient kubernetes.Client, clusterName string) (*GitSyncProcessor, error) {
>>>>>>> c6e106a1
	logger := logging.FromContext(ctx)

	namespace := gitSync.Spec.GetDestinationNamespace(clusterName)
	repo := gitSync.Spec.RepositoryPath
	channel := make(chan Message, messageChanLength)
	processor := &GitSyncProcessor{
		gitSync:     *gitSync,
		kubeClient:  kubeClient,
		channel:     channel,
		clusterName: clusterName,
	}
<<<<<<< HEAD
=======

	localRepoPath := getLocalRepoPath(gitSync.GetName())
>>>>>>> c6e106a1
	go func(repo *v1alpha1.RepositoryPath) {
		r, err := cloneRepo(ctx, localRepoPath, repo)
		if err != nil {
			logger.Errorw("error cloning the repo", "err", err)
		} else {
			for ok := true; ok; {
				hash, err := watchRepo(ctx, r, gitSync, kubeClient, repo, namespace, localRepoPath)
				// TODO: terminate the goroutine on fatal errors from 'watchRepo'
				if err != nil {
					// update error reason in git sync CR if happened.
					if updateErr := updateCommitStatus(ctx, kubeClient, logger, types.NamespacedName{Namespace: gitSync.Namespace, Name: gitSync.Name}, hash, err); updateErr != nil {
						logger.Errorw("error updating gitSync commit status", "err", updateErr)
					}
					logger.Errorw("error watching the repo", "err", err)
				}
			}
		}
	}(&repo)

	return processor, nil
}

// getLocalRepoPath will return the local path where repo will be cloned, by default it will use /tmp as base directory
// unless LOCAL_REPO_PATH env is set.
func getLocalRepoPath(gitSyncName string) string {
	baseDir := os.Getenv("LOCAL_REPO_PATH")
	if baseDir != "" {
		return fmt.Sprintf("%s/%s", baseDir, gitSyncName)
	} else {
		return fmt.Sprintf("/tmp/%s", gitSyncName)
	}
}

func (processor *GitSyncProcessor) Update(gitSync *v1alpha1.GitSync) error {
	return nil
}

func (processor *GitSyncProcessor) Shutdown() error {
	return nil
}<|MERGE_RESOLUTION|>--- conflicted
+++ resolved
@@ -82,7 +82,6 @@
 	Namespace string `yaml:"namespace"`
 }
 
-<<<<<<< HEAD
 // this gets secret using the kubernetes client
 func getSecret(ctx context.Context, kubeClient kubernetes.Client, namespace, secretName string) (*corev1.Secret, error) {
 	secret := &corev1.Secret{}
@@ -96,19 +95,14 @@
 	return secret, nil
 }
 
-func cloneRepo(repo *v1alpha1.RepositoryPath) (*git.Repository, error) {
-	// Adding Endpoint here to manage more advanced git options
+func cloneRepo(ctx context.Context, path string, repo *v1alpha1.RepositoryPath) (*git.Repository, error) {
 	endpoint, err := transport.NewEndpoint(repo.RepoUrl)
 	if err != nil {
 		return nil, err
 	}
-	return git.Clone(memory.NewStorage(), nil, &git.CloneOptions{
+
+	r, err := git.PlainCloneContext(ctx, path, false, &git.CloneOptions{
 		URL: endpoint.String(),
-=======
-func cloneRepo(ctx context.Context, path string, repo *v1alpha1.RepositoryPath) (*git.Repository, error) {
-	r, err := git.PlainCloneContext(ctx, path, false, &git.CloneOptions{
-		URL: repo.RepoUrl,
->>>>>>> c6e106a1
 	})
 	if err != nil && errors.Is(err, git.ErrRepositoryAlreadyExists) {
 		// If repository is already present in local, then pull the latest changes and update it.
@@ -588,16 +582,12 @@
 	return commitHash, err
 }
 
-<<<<<<< HEAD
-func NewGitSyncProcessor(ctx context.Context, gitSync *v1alpha1.GitSync, kubeClient kubernetes.Client, clusterName string, repoCred map[string]*controllerconfig.GitCredential) (*GitSyncProcessor, error) {
-=======
 // NewGitSyncProcessor creates a new instance of GitSyncProcessor.
 // It takes in a context, a GitSync object, a Kubernetes client, and a cluster name as parameters.
 // The function clones the Git repository specified in the GitSync object and starts a goroutine to watch the repository for changes.
 // The goroutine will continuously monitor the repository and apply any changes to the Kubernetes cluster.
 // If any error occurs during the repository watching process, it will be logged and the commit status will be updated with the error.
-func NewGitSyncProcessor(ctx context.Context, gitSync *v1alpha1.GitSync, kubeClient kubernetes.Client, clusterName string) (*GitSyncProcessor, error) {
->>>>>>> c6e106a1
+func NewGitSyncProcessor(ctx context.Context, gitSync *v1alpha1.GitSync, kubeClient kubernetes.Client, clusterName string, repoCred map[string]*controllerconfig.GitCredential) (*GitSyncProcessor, error) {
 	logger := logging.FromContext(ctx)
 
 	namespace := gitSync.Spec.GetDestinationNamespace(clusterName)
@@ -609,11 +599,7 @@
 		channel:     channel,
 		clusterName: clusterName,
 	}
-<<<<<<< HEAD
-=======
-
 	localRepoPath := getLocalRepoPath(gitSync.GetName())
->>>>>>> c6e106a1
 	go func(repo *v1alpha1.RepositoryPath) {
 		r, err := cloneRepo(ctx, localRepoPath, repo)
 		if err != nil {
