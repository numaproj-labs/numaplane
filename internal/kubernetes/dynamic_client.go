--- conflicted
+++ resolved
@@ -19,7 +19,6 @@
 	"github.com/numaproj-labs/numaplane/internal/util/logger"
 )
 
-<<<<<<< HEAD
 //todo: add unit tests
 
 // todo: remove this function
@@ -36,11 +35,12 @@
 	return &genericObject, nil
 }
 
+/*
 type GenericObject struct {
 	metav1.TypeMeta   `json:",inline"`
 	metav1.ObjectMeta `json:"metadata,omitempty"`
 	Spec              map[string]interface{} `json:"spec"`
-}
+}*/
 
 func parseApiVersion(apiVersion string) (string, string, error) {
 	// should be separated by slash
@@ -52,13 +52,13 @@
 		return "", "", fmt.Errorf("apiVersion incorrectly formatted: unexpected slash at end: %q", apiVersion)
 	}
 	return apiVersion[0:index], apiVersion[index+1:], nil
-=======
+}
+
 type GenericObject struct {
 	metav1.TypeMeta   `json:",inline"`
 	metav1.ObjectMeta `json:"metadata,omitempty"`
 
 	Spec runtime.RawExtension `json:"spec"`
->>>>>>> 03925834
 }
 
 // UpdateCRSpec either creates or updates an object identified by the RawExtension, using the new definition,
@@ -96,17 +96,6 @@
 			if err != nil {
 				return err
 			}
-<<<<<<< HEAD
-=======
-			var asMap map[string]interface{}
-			err = json.Unmarshal(asJsonBytes, &asMap)
-			if err != nil {
-				return err
-			}
-			fmt.Printf("deletethis: asMap=%+v\n", asMap)
-
-			unstruct := &unstructured.Unstructured{Object: asMap}
->>>>>>> 03925834
 
 			_, err = client.Resource(gvr).Namespace(object.Namespace).Create(ctx, unstruct, v1.CreateOptions{})
 			if err != nil {
@@ -135,7 +124,6 @@
 	return nil
 }
 
-<<<<<<< HEAD
 func objectToUnstructured(object *GenericObject) (*unstructured.Unstructured, error) {
 	asJsonBytes, err := json.Marshal(object)
 	if err != nil {
@@ -146,7 +134,6 @@
 	if err != nil {
 		return nil, err
 	}
-	fmt.Printf("deletethis: asMap=%+v\n", asMap)
 
 	return &unstructured.Unstructured{Object: asMap}, nil
 }
@@ -160,16 +147,4 @@
 	err = json.Unmarshal(asJsonBytes, &genericObject)
 
 	return &genericObject, nil
-=======
-func parseApiVersion(apiVersion string) (string, string, error) {
-	// should be separated by slash
-	index := strings.Index(apiVersion, "/")
-	if index == -1 {
-		// if there's no slash, it's just the version, and the group should be "core"
-		return "core", apiVersion, nil
-	} else if index == len(apiVersion)-1 {
-		return "", "", fmt.Errorf("apiVersion incorrectly formatted: unexpected slash at end: %q", apiVersion)
-	}
-	return apiVersion[0:index], apiVersion[index+1:], nil
->>>>>>> 03925834
 }