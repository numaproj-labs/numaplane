--- conflicted
+++ resolved
@@ -223,12 +223,8 @@
 		numaLogger.Error(err, "error getting the global config")
 	}
 
-<<<<<<< HEAD
-	fmt.Printf("deletethis: setting log level to %d\n", globalConfig.LogLevel)
-=======
 	autoHeal := globalConfig.AutoHealEnabled
 
->>>>>>> 4ff4b12e
 	numaLogger.SetLevel(globalConfig.LogLevel)
 
 	repo, err := git.CloneRepo(ctx, s.client, gitSync, globalConfig)
