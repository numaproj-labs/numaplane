--- conflicted
+++ resolved
@@ -210,12 +210,8 @@
 	if err != nil {
 		return fmt.Errorf("failed to clone the repo of key %q, %w", key, err)
 	}
-<<<<<<< HEAD
-	manifests, err := git.GetLatestManifests(ctx, repo, gitSync)
-
-=======
+
 	manifests, err := git.GetLatestManifests(ctx, repo, s.client, gitSync)
->>>>>>> 700a82c7
 	if err != nil {
 		return fmt.Errorf("failed to get the manifest of key %q, %w", key, err)
 	}
